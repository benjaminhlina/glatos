----

<<<<<<< HEAD
# glatos 0.8.0 (dev)


### Bug fixes and minor changes

- Add `@srs` slot to `greatLakesTrLayer` data object and rename file 
  'data/greatLakesTrLayer.rda'.
    - fixes [issue #213](https://github.com/ocean-tracking-network/glatos/issues/213)

- Fix bug in `read_glatos_workbook()` where timestamps during daylight savings 
  were shifted one hour on linux operating system (not an issue on windows or 
  mac).
    - fixes [issue #208](https://github.com/ocean-tracking-network/glatos/issues/208)

- Omit data.table from class of object returned by `read_glatos_detections()`  
  and `read_glatos_receivers()`. 
    - fixes [issue #200](https://github.com/ocean-tracking-network/glatos/issues/200)

- Fix typo in Description to Suggest 'gifski' (not 'gifsky'). 
    - fixes [issue #185](https://github.com/ocean-tracking-network/glatos/issues/185)


### New features

#### 2024-01-19

- In `make_frames()`, allow `terra::SpatVector` input for background map 
  (`bg_map` arg).
    - add test for `terra::SpatVector` input


#### 2023-08-30

- Add new functions to create, check, and validate `glatos_animals` objects:
    - `glatos_animals()` to construct a `glatos_animals` object from
      individual vectors (one for each column) and optionally check for required
      column names and classes using `validate_glatos_animals()`. 
    - `as_glatos_animals()` to coerce a data.frame, or object that
      inherits from data.frame, to `glatos_animals` and optionally check for
      required column names and classes using `validate_glatos_animals()`.
    - `is_glatos_animals()` to check class attribute for `"glatos_animals"`.
    - `validate_glatos_animals()` to check for existence of required column 
      names and classes.
      
- Add new functions to create, check, and validate `glatos_detections` objects:
    - `glatos_detections()` to construct a `glatos_detections` object from
      individual vectors (one for each column) and optionally check for required
      column names and classes using `validate_glatos_detections()`. 
    - `as_glatos_detections()` to coerce a data.frame, or object that
      inherits from data.frame, to `glatos_detections` and optionally check for
      required column names and classes using `validate_glatos_detections()`.
    - `is_glatos_detections()` to check class attribute for `"glatos_detections"`.
    - `validate_glatos_detections()` to check for existence of required column 
      names and classes.

- Add new functions to create, check, and validate `glatos_recievers` objects:
    - `glatos_receivers()` to construct a `glatos_receivers` object from
      individual vectors (one for each column) and optionally check for required
      column names and classes using `validate_glatos_receivers()`. 
    - `as_glatos_receivers()` to coerce a data.frame, or object that
      inherits from data.frame, to `glatos_receivers` and optionally check for
      required column names and classes using `validate_glatos_receivers()`.
    - `is_glatos_receivers()` to check class attribute for `"glatos_receivers"`.
    - `validate_glatos_receivers()` to check for existence of required column 
      names and classes.

- Add new function `vue_convert()` to convert VRL file to CSV file (detection
  records only; receiver event log records are not supported). 
    - replaces `vrl2csv()` (deprecated).
    
- Add new function `vdat_convert()` to convert VRL or VDAT files to 
  Fathom/VDAT CSV. 
  
- Add new functions for reading data exported from VRL with VUE software.
    - `read_vue_detection_csv()` to read data from detection file exported 
    from VUE or created using `vue_convert()` or `vrl2csv()`.
    - `read_vue_event_csv()` to read data from receiver event log file exported 
    from VUE.
  
- Add new function `read_vdat_csv()` to read data exported from VRL or VDAT 
  using VDAT.exe (e.g., using `vdat_convert()`).

=======
# glatos 0.7.3 (2024-04-09)


### Bug fixes

- Fixed bug in `summarize_detections()` where values in `num_locs` and 
  `locations` columns were incorrect. 
    - Likely a side effect of 
    [commit 3f0a2ee](https://github.com/ocean-tracking-network/glatos/commit/3f0a2ee366d8c9447bf4b0bff0a1f8dbfd3819a6)
which aimed to fix [issue #182](https://github.com/ocean-tracking-network/glatos/issues/182)


----

# glatos 0.7.2 (2024-02-25)


### Bug fixes


- Fixed bug in `summarize_detections()` where value in `locations` output 
  column was name of input column (e.g. "glatos_array"), rather than values 
  from that column (e.g., "AGR", "BBI").
    - fixed [issue #182](https://github.com/ocean-tracking-network/glatos/issues/182)
    - cherry-picked from [commit db9d69a]( https://github.com/ocean-tracking-network/glatos/commit/db9d69a3d08a97e7b8f86e0d4977aa0909776ddd)
      which was merged with dev but not main.
  
>>>>>>> f455938a

----

# glatos 0.7.1 (2024-01-19)


### Bug fixes and minor changes


- Fix bug introduced in glatos 0.7.0 where x and y limits were switched 
  when `bg_map` was supplied.
    - Add test for various inputs of `background_xlim`, `background_ylim`, and 
      `bg_map` to function `make_frames`.
  

----

# glatos 0.7.0 (2024-01-04)


### Bug fixes and minor changes

- Remove dependence on `rgeos` and `rgdal`.

- This package now requires R >= 3.5.0 because serialized objects in
     serialize/load version 3 cannot be read in older versions of R.
     File(s) containing such objects:
       'glatos/inst/testdata/flynn_island_transition.rds'
       'glatos/inst/testdata/higgins_lake_transition.rds'
       'glatos/inst/testdata/test-detect_transmissions-dtc_spout.rds'
       'glatos/inst/testdata/test-transmit_along_path-tr_dfin_spout.rds'
       
- Deprecate `make_transition` and `make_transition2`; suggest `make_transition3` 
  instead.

- Deprecate data object `greatLakesPoly`; suggest `great_lakes_polygon` 
  instead.

- `prepare_deploy_sheet`: 
    - Set 'skip = header_line - 1' and 'col_names = TRUE' to retain first 
      record and column names (read_excel ignores column names, unless set, 
      when skip is set).
    - Fix non-working example code.

- `convert_otn_to_att` and `convert_otn_erddap_to_att`:
    - Replaced `sp::CRS` with `sf::st_crs`
    - Changed link (URL) to relevant issue from GitLab to GitHub repo.

- Remove ffmpeg functions.
    - make defunct: 
        - `check_dependencies`
        - `install_ffmpeg`
        - `make_video_ffmpeg`

- Fix issues with several tests caused by changes to CRS/WKT and row.names 
  attributes.
    

----

# glatos 0.6.5 (2023-09-07)

### Bug fixes 

- Fix bug in summarize_detections() where setting 'location_col' triggers error.
    - fixes [issue #180](https://github.com/ocean-tracking-network/glatos/issues/180)


----

# glatos 0.6.4 (2023-09-06)

### Bug fixes and minor changes

- Add support for new column named 'record_status' in GLATOS detection export CSV.
    - Add new glatos detection schema version 1.4 (developer use)
    - fix [issue #179](https://github.com/ocean-tracking-network/glatos/issues/179)


----

# glatos 0.6.3 (2023-01-25)

### Bug fixes and minor changes

- Add support for new GLATOS receiver_locations file format; with code_map and 
code_map_comment columns.
    - fix [issue #177](https://github.com/ocean-tracking-network/glatos/issues/177)


----

# glatos 0.6.2 (2022-10-25)

### Bug fixes and minor changes

- Fix error in `position_heat_map()` function resulting in `Error in 
zip_internal... Some files do not exist`. Update documentation.


----

# glatos 0.6.1

#### 2022-10-11

### Minor changes

- Allow `sf` `MUTLIPOLYGON` geometry type for input `polyg` to `crw_in_polygon()`.
    
- Use new function `check_cross_boundary()` instead of `check_in_polygon` to prevent paths crossing land (e.g., over peninsulas) in `crw_in_polygon()`.

----

# glatos 0.6.0

#### 2022-06-24

### Breaking changes

- crw_in_polygon
    - replace input arg 'EPSG' with 'inputCRS' and 'cartesianCRS'
    - unlike previous versions, input polygon ('polyg') must now be in 
      Cartesian (projected) coordinate reference system or 'cartesianCRS' must 
      be specified (there is no default).
    - remove dependence on sp
	  - improve speed
	  - return sf object (default) or data.frame
	  
- transmit_along_path
    - remove dependence on sp
    - return sf object (default) or data.frame
    - calculate distances along path using geodist::geodist for geographic and 
      simple Euclidean for Cartesian coordinates. Cartesian input results in 
      fastest computations.
    - remove EPSG input (no longer requires transformation to Cartesian CRS for 
      calculations); but non-Cartesian input will be slower than Cartesian.
    - add pathCRS input arg for non-spatial inputs
    - change name of column 'et' in output to 'time'.
    - add input arg "colNames" for non-default coordinate column name 
      specification.
      
- detect_transmissions
    - remove dependence on sp
    - return sf object (default) or data.frame
    - calculate distances along path using geodist::geodist for geographic and 
      simple Euclidean for Cartesian coordinates. Cartesian input results in 
      fastest computations.
    - remove EPSG input (no longer requires transformation to Cartesian CRS for 
      calculations); but non-Cartesian input will be slower than Cartesian.
    - add inputCRS input arg for non-spatial inputs
    - change name of column 'et' in output to 'time'.
    - add input arg "colNames" for non-default coordinate column name 
      specification.    

### Bug fixes and minor changes

- position_heat_map
    - fix [issue #159](https://github.com/ocean-tracking-network/glatos/issues/159)
      where kmz output worked on mac but not windows
    - fix [issue #123](https://github.com/ocean-tracking-network/glatos/issues/123)
      when input positions object was data.table.

- remove dependence on PBSmapping
    - replace calls to PBSmapping::convUL with local functions 
      lonlat_to_utm and utm_to_lonlat

- remove dependence on gdalUtils
    - use gdalUtilities::gdal_rasterize instead of gdalUtils::gdal_rasterize
    - fix [issue #174](https://github.com/ocean-tracking-network/glatos/issues/174#)
    - removed gdalUtils dependency from DESCRIPTION and added gdalUtilities

- changes to kml_to_csv
    - read data from kml with sf::read_sf instead of rgdal::readOGR
    - allow multiple feature types to be read from kml
    - change export format from separate csv files to a single csv file
    - add feature name and type to output file

- fix 'greatLakesPoly' CRS to resolve warning: "CRS object has no comment"

- added example data 'great_lakes_polygon'; an sf POLYGON version of 
  'greatLakesPoly' (a SpatialPolygonsDataFrame)
	  

----

# glatos 0.5.2

#### 2021-12-10

### Bug fixes and minor changes

- read_glatos_workbook
    - use readr::readexcel instead of openxlsx to read xlsm file
    - fix [issue #138](https://github.com/ocean-tracking-network/glatos/issues/138#)

- removed openxlsx and cellranger dependencies from DESCRIPTION

- fix issue preventing vignettes from building when installed (missing space in data_loading_vignette.Rmd).



----

# glatos 0.5.1

#### 2021-11-09

### Bug fix

- position_heat_map
    - fix issue #121 (error when input does not contain columns X and Y)


----

# glatos 0.5.0

#### 2021-04-27

### New features

- functions
    - prepare_deploy_sheet
    - prepare_tag_sheet
    - convert_otn_to_att

### Minor changes

- convert_glatos_to_att, 
    - added argument `CRS` for ATT compatibility

- residence_index
    - replaced deprecated .dots with across in dplyr::group_by calls to 
      fix "Warning: The `.dots` argument of `group_by()` is deprecated as 
      of dplyr 1.0.0"

- convert_otn_erddap_to_att
    - renamed convert_otn_to_att to convert_otn_erddap_to_att to better describe what the function does


----

# glatos 0.4.2

#### 2020-04-06
   
### Minor changes

- make_transition
    - added new argument 'invert' for cases where input polygon represents land
	- fixes issue #101

### Bug fixes

- read_glatos_detections 
    - fix bug where animal_id was not created correctly if some but not all were missing
    - fixes issue #106

----

# glatos 0.4.1

#### 2020-02-18
   
### Minor changes

- make_video
    - overhauled to no longer require ffmpeg. now is a simple wrapper for
      av::av_encode_video
    - added input argument 'duration' to set total video duration in seconds
      previous version of make_video renamed 'make_video_ffmpeg'
    - calls to new 'make_video' with "old" arguments are caught and 
      redirected to 'make_video_ffmpeg' for backward compatibility

- make_frames
    - modified to call revised make_video (ffmpeg not required)
    - deprecated ffmpeg input argument
    
- interpolate_path
    - set `ties = "ordered"` for all calls to `stats::approx`
    - fixes issue #93
   
### Bug fixes

- abacus_plot 
    - fix issue where optional plot args passed as expressions 
		  (e.g., `panel.first` and `panel.last`) had to be wrapped in `quote`
    - fixes issue #87

- summarize_detections
    - fix error in documentation listing all three summ_type options as 
      default
    - fixes issue #94

- check_dependencies
    - ensure that glatos package directory is checked for ffmpeg.exe
    - fixes issue #95

----

# glatos 0.4.0

#### 2019-11-12
   
### New features

- functions
    - convert_glatos_to_att
    - convert_otn_erddap_to_att
		
- example data
    - walleye_att
    - blue_shart_att


### Minor changes

- make_frames
    - add argument show_progress (default = TRUE) to optionally supress progress bars
    - issue #74
		
- interpolate_path
    - add argument show_progress (default = TRUE) to optionally supress progres bars
    - issue #74
		
- calc_collision_probs
    - in help examples, make separate plots for detection and collision probs
    - issue #77
		
- make_video
    - issue #64
    - return output file name
    - add diagnostic_mode arg to optionally return ffmpeg output (hide by default)
    - add warning when output file exists and overwrite = FALSE
    
- adjust_playback_time
    - return output file name
    - add diagnostic_mode arg to optionally return ffmpeg output (hide by default)
    - add warning when output file exists and overwrite = FALSE

----

# glatos 0.3.2

#### 2019-10-17
   
### bug fixes and minor changes

- vrl2csv
    - fixed bug where output csv file names were not returned when input   
		  was multiple VRL file names. A vector of output CSV file names 
			is now returned.
    - make separate call to VUE --convert-files for each VRL file.
    - add progress bar
    - improve error messaging.

- detect_transmissions 
    - fixed bug where 'trns_x' and 'trns_y' in data slot of output was not 
		  converted to input coordinate reference system when *sp_out = TRUE*.

- make_frames
    - fixed bug where receivers were not displayed near the end of the time 
		  series in the images (and videos) when some receivers were missing 
			recovery data (issue #79).

- abacus_plot
    - added more flexible optional plotting arguments, including 'xlim' to 
      set custom x limits.
    - fixed bug where plot title (specified by *main* argument) was not 
		  included in plot (issue #70)
    - deprecated *show_receiver_status* argument. Receiver status will 
		  be shown on plot whenever 'receiver_history' is given.


----

# glatos 0.3.1

#### 2019-02-27
   
### bug fixes

- fix missing brackets in glatos.Rd


----

# glatos 0.3.0

#### 2019-02-26
   
### New features

- functions
    - receiver_efficiency
    - residence_index
    - read_otn_deployments
    - install_ffmpeg
    - check_dependencies

- vignettes and documentation
    - added data-loading, data-requirements, receiver_efficency, residence_index

### Minor changes

- detection_events
    - output data.table or tibble object if input is either of those and 
		  data.frame otherwise
    - faster (e.g., 11 sec vs 31 sec for 7.2M records on wimpy laptop)
    - coerce 'time_sep' argument to numeric if quoted and error if it cannot 
		  be coerced to numeric

- crw_in_polygon
    - changed sampling algorithm to mimimize stuck-at-boundary errors
    - added option to input SpatialPolygons object
    - added explicit coordinate reference system (EPSG 3175 - Great Lakes
      projected CRS) so that default units are in meters and simulations are 
      done in that CRS. Other CRS can be specified for other areas (via 
      EPSG argument).
    - added option to return spatial object or simple data frame.

- transmit_along_path
    - added option to input SpatialPolygons object
    - added explicit coordinate reference system (EPSG 3175 - Great Lakes
      projected CRS) so that default units are in meters and simulations are 
      done in that CRS. Other CRS can be specified for other areas (via 
      EPSG argument).
    - added option to return spatial object or simple data frame.	
	
- detect_transmissions
    - added option to input SpatialPolygons object
    - added explicit coordinate reference system (EPSG 3175 - Great Lakes
      projected CRS) so that default units are in meters and simulations are 
      done in that CRS. Other CRS can be specified for other areas (via 
      EPSG argument).
    - added option to return spatial object or simple data frame.	
			
- abacus_plot
    - added optional arguments *show_receiver_status* and *receiver_history*
		  to allow receiver history status to be added to plot (issue #36)
    - added optional arguments *x_res* and *x_format* to specify x-axis 
      tick mark spacing and format (issue #30)
    - removed input arguments that could also be passed via ellipses (issue #35)

- position_heat_map
    - corrected accuracy issues by converting lat-lon to UTM (issue #8)
    - added optional argument *abs_or_rel* to specify it output is absolute 
      numbers of fish are relative; simplified output so that only a single 
      output type occurs in a given call
    - Changed output to kmz instead of kml
    - new folder is only created when output is png or kmz
		
- dropped fasttime as a depenedency and uses lubridates fasttime implementation 
  instead

- Update sysdata detection schema for OTN

----


# glatos 0.2.7

#### 2018-08-29
   
### Minor changes 
- interpolate_path
    - added status bars during each of three major steps and improved 
      messaging (2018-08-29)

- vector_heading
    - allow input coordinates as longitude and latitude (decimal degrees) 
      (2018-08-03)

----


# glatos 0.2.6

#### 2018-06-11
   
### Minor changes and bug fixes
- read_otn_detections
    - fix bug that indexed columns by position, meaning columns had to be 
      orderd exactly as in spec (issue #52)
- read_glatos_detections
    - fix bug that indexed columns by position, meaning columns had to be 
      orderd exactly as in spec (issue #52)
- read_glatos_receivers
    - fix bug that indexed columns by position, meaning columns had to be 
      orderd exactly as in spec (issue #52)

----

# glatos 0.2.5 

#### 2018-03-14

### New features
- added check_dependencies() for checking if gdal and ffmpeg can be called (issue #40)
    
### Minor changes and bug fixes
- adjust_playback_time()
    - allow spaces in file names and paths (issue #45)
- interpolate_path()
    - trigger error when 'trans' is not a transition object (issue #42)
- make_frames()
    - fixed "cannot allocate vector" error when optional plot arg is vector (issue #47)
- make_transition()
    - allow polygon to be input as SpatialPolygonsDataFrame (issue #37)

----------------------------------------------------  

# glatos 0.2.4 

#### 2018-03-06

    
### Minor changes and bug fixes

- make_video()
    - added support for input and output directories containing spaces (issue #38)
		- check if input directory exists and error/message if not
		- create output directory if it does not exist


----------------------------------------------------  

# glatos 0.2.3  

#### 2018-02-25

    
### Major changes

- A complete overhaul since v0.1.3. This version is no longer compatible
with previous.
    - Adopt style notation suggested by Wickham (R Packages book) 
    - All previous camel-case function names are now snake-case
    
### New features

- Added data loading functions
    - read_glatos_detections
    - read_otn_detections
    - read_glatos_workbook
    - read_glatos_receivers
    - read_vemco_tag_specs
- Added data processing, filtering, and summarizing functions
    - min_lag
    - real_sensor_values
    - summarize_detections
- Added animation functions
    - adjust_playback_time
    - make_frames
    - make_video
    - make_transition


----------------------------------------------------  

# glatos 0.1.3 

#### 2017-03-01

### - initial release on OTN gitlab

<|MERGE_RESOLUTION|>--- conflicted
+++ resolved
@@ -1,681 +1,680 @@
-----
-
-<<<<<<< HEAD
-# glatos 0.8.0 (dev)
-
-
-### Bug fixes and minor changes
-
-- Add `@srs` slot to `greatLakesTrLayer` data object and rename file 
-  'data/greatLakesTrLayer.rda'.
-    - fixes [issue #213](https://github.com/ocean-tracking-network/glatos/issues/213)
-
-- Fix bug in `read_glatos_workbook()` where timestamps during daylight savings 
-  were shifted one hour on linux operating system (not an issue on windows or 
-  mac).
-    - fixes [issue #208](https://github.com/ocean-tracking-network/glatos/issues/208)
-
-- Omit data.table from class of object returned by `read_glatos_detections()`  
-  and `read_glatos_receivers()`. 
-    - fixes [issue #200](https://github.com/ocean-tracking-network/glatos/issues/200)
-
-- Fix typo in Description to Suggest 'gifski' (not 'gifsky'). 
-    - fixes [issue #185](https://github.com/ocean-tracking-network/glatos/issues/185)
-
-
-### New features
-
-#### 2024-01-19
-
-- In `make_frames()`, allow `terra::SpatVector` input for background map 
-  (`bg_map` arg).
-    - add test for `terra::SpatVector` input
-
-
-#### 2023-08-30
-
-- Add new functions to create, check, and validate `glatos_animals` objects:
-    - `glatos_animals()` to construct a `glatos_animals` object from
-      individual vectors (one for each column) and optionally check for required
-      column names and classes using `validate_glatos_animals()`. 
-    - `as_glatos_animals()` to coerce a data.frame, or object that
-      inherits from data.frame, to `glatos_animals` and optionally check for
-      required column names and classes using `validate_glatos_animals()`.
-    - `is_glatos_animals()` to check class attribute for `"glatos_animals"`.
-    - `validate_glatos_animals()` to check for existence of required column 
-      names and classes.
-      
-- Add new functions to create, check, and validate `glatos_detections` objects:
-    - `glatos_detections()` to construct a `glatos_detections` object from
-      individual vectors (one for each column) and optionally check for required
-      column names and classes using `validate_glatos_detections()`. 
-    - `as_glatos_detections()` to coerce a data.frame, or object that
-      inherits from data.frame, to `glatos_detections` and optionally check for
-      required column names and classes using `validate_glatos_detections()`.
-    - `is_glatos_detections()` to check class attribute for `"glatos_detections"`.
-    - `validate_glatos_detections()` to check for existence of required column 
-      names and classes.
-
-- Add new functions to create, check, and validate `glatos_recievers` objects:
-    - `glatos_receivers()` to construct a `glatos_receivers` object from
-      individual vectors (one for each column) and optionally check for required
-      column names and classes using `validate_glatos_receivers()`. 
-    - `as_glatos_receivers()` to coerce a data.frame, or object that
-      inherits from data.frame, to `glatos_receivers` and optionally check for
-      required column names and classes using `validate_glatos_receivers()`.
-    - `is_glatos_receivers()` to check class attribute for `"glatos_receivers"`.
-    - `validate_glatos_receivers()` to check for existence of required column 
-      names and classes.
-
-- Add new function `vue_convert()` to convert VRL file to CSV file (detection
-  records only; receiver event log records are not supported). 
-    - replaces `vrl2csv()` (deprecated).
-    
-- Add new function `vdat_convert()` to convert VRL or VDAT files to 
-  Fathom/VDAT CSV. 
-  
-- Add new functions for reading data exported from VRL with VUE software.
-    - `read_vue_detection_csv()` to read data from detection file exported 
-    from VUE or created using `vue_convert()` or `vrl2csv()`.
-    - `read_vue_event_csv()` to read data from receiver event log file exported 
-    from VUE.
-  
-- Add new function `read_vdat_csv()` to read data exported from VRL or VDAT 
-  using VDAT.exe (e.g., using `vdat_convert()`).
-
-=======
-# glatos 0.7.3 (2024-04-09)
-
-
-### Bug fixes
-
-- Fixed bug in `summarize_detections()` where values in `num_locs` and 
-  `locations` columns were incorrect. 
-    - Likely a side effect of 
-    [commit 3f0a2ee](https://github.com/ocean-tracking-network/glatos/commit/3f0a2ee366d8c9447bf4b0bff0a1f8dbfd3819a6)
-which aimed to fix [issue #182](https://github.com/ocean-tracking-network/glatos/issues/182)
-
-
-----
-
-# glatos 0.7.2 (2024-02-25)
-
-
-### Bug fixes
-
-
-- Fixed bug in `summarize_detections()` where value in `locations` output 
-  column was name of input column (e.g. "glatos_array"), rather than values 
-  from that column (e.g., "AGR", "BBI").
-    - fixed [issue #182](https://github.com/ocean-tracking-network/glatos/issues/182)
-    - cherry-picked from [commit db9d69a]( https://github.com/ocean-tracking-network/glatos/commit/db9d69a3d08a97e7b8f86e0d4977aa0909776ddd)
-      which was merged with dev but not main.
-  
->>>>>>> f455938a
-
-----
-
-# glatos 0.7.1 (2024-01-19)
-
-
-### Bug fixes and minor changes
-
-
-- Fix bug introduced in glatos 0.7.0 where x and y limits were switched 
-  when `bg_map` was supplied.
-    - Add test for various inputs of `background_xlim`, `background_ylim`, and 
-      `bg_map` to function `make_frames`.
-  
-
-----
-
-# glatos 0.7.0 (2024-01-04)
-
-
-### Bug fixes and minor changes
-
-- Remove dependence on `rgeos` and `rgdal`.
-
-- This package now requires R >= 3.5.0 because serialized objects in
-     serialize/load version 3 cannot be read in older versions of R.
-     File(s) containing such objects:
-       'glatos/inst/testdata/flynn_island_transition.rds'
-       'glatos/inst/testdata/higgins_lake_transition.rds'
-       'glatos/inst/testdata/test-detect_transmissions-dtc_spout.rds'
-       'glatos/inst/testdata/test-transmit_along_path-tr_dfin_spout.rds'
-       
-- Deprecate `make_transition` and `make_transition2`; suggest `make_transition3` 
-  instead.
-
-- Deprecate data object `greatLakesPoly`; suggest `great_lakes_polygon` 
-  instead.
-
-- `prepare_deploy_sheet`: 
-    - Set 'skip = header_line - 1' and 'col_names = TRUE' to retain first 
-      record and column names (read_excel ignores column names, unless set, 
-      when skip is set).
-    - Fix non-working example code.
-
-- `convert_otn_to_att` and `convert_otn_erddap_to_att`:
-    - Replaced `sp::CRS` with `sf::st_crs`
-    - Changed link (URL) to relevant issue from GitLab to GitHub repo.
-
-- Remove ffmpeg functions.
-    - make defunct: 
-        - `check_dependencies`
-        - `install_ffmpeg`
-        - `make_video_ffmpeg`
-
-- Fix issues with several tests caused by changes to CRS/WKT and row.names 
-  attributes.
-    
-
-----
-
-# glatos 0.6.5 (2023-09-07)
-
-### Bug fixes 
-
-- Fix bug in summarize_detections() where setting 'location_col' triggers error.
-    - fixes [issue #180](https://github.com/ocean-tracking-network/glatos/issues/180)
-
-
-----
-
-# glatos 0.6.4 (2023-09-06)
-
-### Bug fixes and minor changes
-
-- Add support for new column named 'record_status' in GLATOS detection export CSV.
-    - Add new glatos detection schema version 1.4 (developer use)
-    - fix [issue #179](https://github.com/ocean-tracking-network/glatos/issues/179)
-
-
-----
-
-# glatos 0.6.3 (2023-01-25)
-
-### Bug fixes and minor changes
-
-- Add support for new GLATOS receiver_locations file format; with code_map and 
-code_map_comment columns.
-    - fix [issue #177](https://github.com/ocean-tracking-network/glatos/issues/177)
-
-
-----
-
-# glatos 0.6.2 (2022-10-25)
-
-### Bug fixes and minor changes
-
-- Fix error in `position_heat_map()` function resulting in `Error in 
-zip_internal... Some files do not exist`. Update documentation.
-
-
-----
-
-# glatos 0.6.1
-
-#### 2022-10-11
-
-### Minor changes
-
-- Allow `sf` `MUTLIPOLYGON` geometry type for input `polyg` to `crw_in_polygon()`.
-    
-- Use new function `check_cross_boundary()` instead of `check_in_polygon` to prevent paths crossing land (e.g., over peninsulas) in `crw_in_polygon()`.
-
-----
-
-# glatos 0.6.0
-
-#### 2022-06-24
-
-### Breaking changes
-
-- crw_in_polygon
-    - replace input arg 'EPSG' with 'inputCRS' and 'cartesianCRS'
-    - unlike previous versions, input polygon ('polyg') must now be in 
-      Cartesian (projected) coordinate reference system or 'cartesianCRS' must 
-      be specified (there is no default).
-    - remove dependence on sp
-	  - improve speed
-	  - return sf object (default) or data.frame
-	  
-- transmit_along_path
-    - remove dependence on sp
-    - return sf object (default) or data.frame
-    - calculate distances along path using geodist::geodist for geographic and 
-      simple Euclidean for Cartesian coordinates. Cartesian input results in 
-      fastest computations.
-    - remove EPSG input (no longer requires transformation to Cartesian CRS for 
-      calculations); but non-Cartesian input will be slower than Cartesian.
-    - add pathCRS input arg for non-spatial inputs
-    - change name of column 'et' in output to 'time'.
-    - add input arg "colNames" for non-default coordinate column name 
-      specification.
-      
-- detect_transmissions
-    - remove dependence on sp
-    - return sf object (default) or data.frame
-    - calculate distances along path using geodist::geodist for geographic and 
-      simple Euclidean for Cartesian coordinates. Cartesian input results in 
-      fastest computations.
-    - remove EPSG input (no longer requires transformation to Cartesian CRS for 
-      calculations); but non-Cartesian input will be slower than Cartesian.
-    - add inputCRS input arg for non-spatial inputs
-    - change name of column 'et' in output to 'time'.
-    - add input arg "colNames" for non-default coordinate column name 
-      specification.    
-
-### Bug fixes and minor changes
-
-- position_heat_map
-    - fix [issue #159](https://github.com/ocean-tracking-network/glatos/issues/159)
-      where kmz output worked on mac but not windows
-    - fix [issue #123](https://github.com/ocean-tracking-network/glatos/issues/123)
-      when input positions object was data.table.
-
-- remove dependence on PBSmapping
-    - replace calls to PBSmapping::convUL with local functions 
-      lonlat_to_utm and utm_to_lonlat
-
-- remove dependence on gdalUtils
-    - use gdalUtilities::gdal_rasterize instead of gdalUtils::gdal_rasterize
-    - fix [issue #174](https://github.com/ocean-tracking-network/glatos/issues/174#)
-    - removed gdalUtils dependency from DESCRIPTION and added gdalUtilities
-
-- changes to kml_to_csv
-    - read data from kml with sf::read_sf instead of rgdal::readOGR
-    - allow multiple feature types to be read from kml
-    - change export format from separate csv files to a single csv file
-    - add feature name and type to output file
-
-- fix 'greatLakesPoly' CRS to resolve warning: "CRS object has no comment"
-
-- added example data 'great_lakes_polygon'; an sf POLYGON version of 
-  'greatLakesPoly' (a SpatialPolygonsDataFrame)
-	  
-
-----
-
-# glatos 0.5.2
-
-#### 2021-12-10
-
-### Bug fixes and minor changes
-
-- read_glatos_workbook
-    - use readr::readexcel instead of openxlsx to read xlsm file
-    - fix [issue #138](https://github.com/ocean-tracking-network/glatos/issues/138#)
-
-- removed openxlsx and cellranger dependencies from DESCRIPTION
-
-- fix issue preventing vignettes from building when installed (missing space in data_loading_vignette.Rmd).
-
-
-
-----
-
-# glatos 0.5.1
-
-#### 2021-11-09
-
-### Bug fix
-
-- position_heat_map
-    - fix issue #121 (error when input does not contain columns X and Y)
-
-
-----
-
-# glatos 0.5.0
-
-#### 2021-04-27
-
-### New features
-
-- functions
-    - prepare_deploy_sheet
-    - prepare_tag_sheet
-    - convert_otn_to_att
-
-### Minor changes
-
-- convert_glatos_to_att, 
-    - added argument `CRS` for ATT compatibility
-
-- residence_index
-    - replaced deprecated .dots with across in dplyr::group_by calls to 
-      fix "Warning: The `.dots` argument of `group_by()` is deprecated as 
-      of dplyr 1.0.0"
-
-- convert_otn_erddap_to_att
-    - renamed convert_otn_to_att to convert_otn_erddap_to_att to better describe what the function does
-
-
-----
-
-# glatos 0.4.2
-
-#### 2020-04-06
-   
-### Minor changes
-
-- make_transition
-    - added new argument 'invert' for cases where input polygon represents land
-	- fixes issue #101
-
-### Bug fixes
-
-- read_glatos_detections 
-    - fix bug where animal_id was not created correctly if some but not all were missing
-    - fixes issue #106
-
-----
-
-# glatos 0.4.1
-
-#### 2020-02-18
-   
-### Minor changes
-
-- make_video
-    - overhauled to no longer require ffmpeg. now is a simple wrapper for
-      av::av_encode_video
-    - added input argument 'duration' to set total video duration in seconds
-      previous version of make_video renamed 'make_video_ffmpeg'
-    - calls to new 'make_video' with "old" arguments are caught and 
-      redirected to 'make_video_ffmpeg' for backward compatibility
-
-- make_frames
-    - modified to call revised make_video (ffmpeg not required)
-    - deprecated ffmpeg input argument
-    
-- interpolate_path
-    - set `ties = "ordered"` for all calls to `stats::approx`
-    - fixes issue #93
-   
-### Bug fixes
-
-- abacus_plot 
-    - fix issue where optional plot args passed as expressions 
-		  (e.g., `panel.first` and `panel.last`) had to be wrapped in `quote`
-    - fixes issue #87
-
-- summarize_detections
-    - fix error in documentation listing all three summ_type options as 
-      default
-    - fixes issue #94
-
-- check_dependencies
-    - ensure that glatos package directory is checked for ffmpeg.exe
-    - fixes issue #95
-
-----
-
-# glatos 0.4.0
-
-#### 2019-11-12
-   
-### New features
-
-- functions
-    - convert_glatos_to_att
-    - convert_otn_erddap_to_att
-		
-- example data
-    - walleye_att
-    - blue_shart_att
-
-
-### Minor changes
-
-- make_frames
-    - add argument show_progress (default = TRUE) to optionally supress progress bars
-    - issue #74
-		
-- interpolate_path
-    - add argument show_progress (default = TRUE) to optionally supress progres bars
-    - issue #74
-		
-- calc_collision_probs
-    - in help examples, make separate plots for detection and collision probs
-    - issue #77
-		
-- make_video
-    - issue #64
-    - return output file name
-    - add diagnostic_mode arg to optionally return ffmpeg output (hide by default)
-    - add warning when output file exists and overwrite = FALSE
-    
-- adjust_playback_time
-    - return output file name
-    - add diagnostic_mode arg to optionally return ffmpeg output (hide by default)
-    - add warning when output file exists and overwrite = FALSE
-
-----
-
-# glatos 0.3.2
-
-#### 2019-10-17
-   
-### bug fixes and minor changes
-
-- vrl2csv
-    - fixed bug where output csv file names were not returned when input   
-		  was multiple VRL file names. A vector of output CSV file names 
-			is now returned.
-    - make separate call to VUE --convert-files for each VRL file.
-    - add progress bar
-    - improve error messaging.
-
-- detect_transmissions 
-    - fixed bug where 'trns_x' and 'trns_y' in data slot of output was not 
-		  converted to input coordinate reference system when *sp_out = TRUE*.
-
-- make_frames
-    - fixed bug where receivers were not displayed near the end of the time 
-		  series in the images (and videos) when some receivers were missing 
-			recovery data (issue #79).
-
-- abacus_plot
-    - added more flexible optional plotting arguments, including 'xlim' to 
-      set custom x limits.
-    - fixed bug where plot title (specified by *main* argument) was not 
-		  included in plot (issue #70)
-    - deprecated *show_receiver_status* argument. Receiver status will 
-		  be shown on plot whenever 'receiver_history' is given.
-
-
-----
-
-# glatos 0.3.1
-
-#### 2019-02-27
-   
-### bug fixes
-
-- fix missing brackets in glatos.Rd
-
-
-----
-
-# glatos 0.3.0
-
-#### 2019-02-26
-   
-### New features
-
-- functions
-    - receiver_efficiency
-    - residence_index
-    - read_otn_deployments
-    - install_ffmpeg
-    - check_dependencies
-
-- vignettes and documentation
-    - added data-loading, data-requirements, receiver_efficency, residence_index
-
-### Minor changes
-
-- detection_events
-    - output data.table or tibble object if input is either of those and 
-		  data.frame otherwise
-    - faster (e.g., 11 sec vs 31 sec for 7.2M records on wimpy laptop)
-    - coerce 'time_sep' argument to numeric if quoted and error if it cannot 
-		  be coerced to numeric
-
-- crw_in_polygon
-    - changed sampling algorithm to mimimize stuck-at-boundary errors
-    - added option to input SpatialPolygons object
-    - added explicit coordinate reference system (EPSG 3175 - Great Lakes
-      projected CRS) so that default units are in meters and simulations are 
-      done in that CRS. Other CRS can be specified for other areas (via 
-      EPSG argument).
-    - added option to return spatial object or simple data frame.
-
-- transmit_along_path
-    - added option to input SpatialPolygons object
-    - added explicit coordinate reference system (EPSG 3175 - Great Lakes
-      projected CRS) so that default units are in meters and simulations are 
-      done in that CRS. Other CRS can be specified for other areas (via 
-      EPSG argument).
-    - added option to return spatial object or simple data frame.	
-	
-- detect_transmissions
-    - added option to input SpatialPolygons object
-    - added explicit coordinate reference system (EPSG 3175 - Great Lakes
-      projected CRS) so that default units are in meters and simulations are 
-      done in that CRS. Other CRS can be specified for other areas (via 
-      EPSG argument).
-    - added option to return spatial object or simple data frame.	
-			
-- abacus_plot
-    - added optional arguments *show_receiver_status* and *receiver_history*
-		  to allow receiver history status to be added to plot (issue #36)
-    - added optional arguments *x_res* and *x_format* to specify x-axis 
-      tick mark spacing and format (issue #30)
-    - removed input arguments that could also be passed via ellipses (issue #35)
-
-- position_heat_map
-    - corrected accuracy issues by converting lat-lon to UTM (issue #8)
-    - added optional argument *abs_or_rel* to specify it output is absolute 
-      numbers of fish are relative; simplified output so that only a single 
-      output type occurs in a given call
-    - Changed output to kmz instead of kml
-    - new folder is only created when output is png or kmz
-		
-- dropped fasttime as a depenedency and uses lubridates fasttime implementation 
-  instead
-
-- Update sysdata detection schema for OTN
-
-----
-
-
-# glatos 0.2.7
-
-#### 2018-08-29
-   
-### Minor changes 
-- interpolate_path
-    - added status bars during each of three major steps and improved 
-      messaging (2018-08-29)
-
-- vector_heading
-    - allow input coordinates as longitude and latitude (decimal degrees) 
-      (2018-08-03)
-
-----
-
-
-# glatos 0.2.6
-
-#### 2018-06-11
-   
-### Minor changes and bug fixes
-- read_otn_detections
-    - fix bug that indexed columns by position, meaning columns had to be 
-      orderd exactly as in spec (issue #52)
-- read_glatos_detections
-    - fix bug that indexed columns by position, meaning columns had to be 
-      orderd exactly as in spec (issue #52)
-- read_glatos_receivers
-    - fix bug that indexed columns by position, meaning columns had to be 
-      orderd exactly as in spec (issue #52)
-
-----
-
-# glatos 0.2.5 
-
-#### 2018-03-14
-
-### New features
-- added check_dependencies() for checking if gdal and ffmpeg can be called (issue #40)
-    
-### Minor changes and bug fixes
-- adjust_playback_time()
-    - allow spaces in file names and paths (issue #45)
-- interpolate_path()
-    - trigger error when 'trans' is not a transition object (issue #42)
-- make_frames()
-    - fixed "cannot allocate vector" error when optional plot arg is vector (issue #47)
-- make_transition()
-    - allow polygon to be input as SpatialPolygonsDataFrame (issue #37)
-
-----------------------------------------------------  
-
-# glatos 0.2.4 
-
-#### 2018-03-06
-
-    
-### Minor changes and bug fixes
-
-- make_video()
-    - added support for input and output directories containing spaces (issue #38)
-		- check if input directory exists and error/message if not
-		- create output directory if it does not exist
-
-
-----------------------------------------------------  
-
-# glatos 0.2.3  
-
-#### 2018-02-25
-
-    
-### Major changes
-
-- A complete overhaul since v0.1.3. This version is no longer compatible
-with previous.
-    - Adopt style notation suggested by Wickham (R Packages book) 
-    - All previous camel-case function names are now snake-case
-    
-### New features
-
-- Added data loading functions
-    - read_glatos_detections
-    - read_otn_detections
-    - read_glatos_workbook
-    - read_glatos_receivers
-    - read_vemco_tag_specs
-- Added data processing, filtering, and summarizing functions
-    - min_lag
-    - real_sensor_values
-    - summarize_detections
-- Added animation functions
-    - adjust_playback_time
-    - make_frames
-    - make_video
-    - make_transition
-
-
-----------------------------------------------------  
-
-# glatos 0.1.3 
-
-#### 2017-03-01
-
-### - initial release on OTN gitlab
-
+----
+
+# glatos 0.8.0 (dev)
+
+
+### Bug fixes and minor changes
+
+- Add `@srs` slot to `greatLakesTrLayer` data object and rename file 
+  'data/greatLakesTrLayer.rda'.
+    - fixes [issue #213](https://github.com/ocean-tracking-network/glatos/issues/213)
+
+- Fix bug in `read_glatos_workbook()` where timestamps during daylight savings 
+  were shifted one hour on linux operating system (not an issue on windows or 
+  mac).
+    - fixes [issue #208](https://github.com/ocean-tracking-network/glatos/issues/208)
+
+- Omit data.table from class of object returned by `read_glatos_detections()`  
+  and `read_glatos_receivers()`. 
+    - fixes [issue #200](https://github.com/ocean-tracking-network/glatos/issues/200)
+
+- Fix typo in Description to Suggest 'gifski' (not 'gifsky'). 
+    - fixes [issue #185](https://github.com/ocean-tracking-network/glatos/issues/185)
+
+
+### New features
+
+#### 2024-01-19
+
+- In `make_frames()`, allow `terra::SpatVector` input for background map 
+  (`bg_map` arg).
+    - add test for `terra::SpatVector` input
+
+
+#### 2023-08-30
+
+- Add new functions to create, check, and validate `glatos_animals` objects:
+    - `glatos_animals()` to construct a `glatos_animals` object from
+      individual vectors (one for each column) and optionally check for required
+      column names and classes using `validate_glatos_animals()`. 
+    - `as_glatos_animals()` to coerce a data.frame, or object that
+      inherits from data.frame, to `glatos_animals` and optionally check for
+      required column names and classes using `validate_glatos_animals()`.
+    - `is_glatos_animals()` to check class attribute for `"glatos_animals"`.
+    - `validate_glatos_animals()` to check for existence of required column 
+      names and classes.
+      
+- Add new functions to create, check, and validate `glatos_detections` objects:
+    - `glatos_detections()` to construct a `glatos_detections` object from
+      individual vectors (one for each column) and optionally check for required
+      column names and classes using `validate_glatos_detections()`. 
+    - `as_glatos_detections()` to coerce a data.frame, or object that
+      inherits from data.frame, to `glatos_detections` and optionally check for
+      required column names and classes using `validate_glatos_detections()`.
+    - `is_glatos_detections()` to check class attribute for `"glatos_detections"`.
+    - `validate_glatos_detections()` to check for existence of required column 
+      names and classes.
+
+- Add new functions to create, check, and validate `glatos_recievers` objects:
+    - `glatos_receivers()` to construct a `glatos_receivers` object from
+      individual vectors (one for each column) and optionally check for required
+      column names and classes using `validate_glatos_receivers()`. 
+    - `as_glatos_receivers()` to coerce a data.frame, or object that
+      inherits from data.frame, to `glatos_receivers` and optionally check for
+      required column names and classes using `validate_glatos_receivers()`.
+    - `is_glatos_receivers()` to check class attribute for `"glatos_receivers"`.
+    - `validate_glatos_receivers()` to check for existence of required column 
+      names and classes.
+
+- Add new function `vue_convert()` to convert VRL file to CSV file (detection
+  records only; receiver event log records are not supported). 
+    - replaces `vrl2csv()` (deprecated).
+    
+- Add new function `vdat_convert()` to convert VRL or VDAT files to 
+  Fathom/VDAT CSV. 
+  
+- Add new functions for reading data exported from VRL with VUE software.
+    - `read_vue_detection_csv()` to read data from detection file exported 
+    from VUE or created using `vue_convert()` or `vrl2csv()`.
+    - `read_vue_event_csv()` to read data from receiver event log file exported 
+    from VUE.
+  
+- Add new function `read_vdat_csv()` to read data exported from VRL or VDAT 
+  using VDAT.exe (e.g., using `vdat_convert()`).
+
+
+# glatos 0.7.3 (2024-04-09)
+
+
+### Bug fixes
+
+- Fixed bug in `summarize_detections()` where values in `num_locs` and 
+  `locations` columns were incorrect. 
+    - Likely a side effect of 
+    [commit 3f0a2ee](https://github.com/ocean-tracking-network/glatos/commit/3f0a2ee366d8c9447bf4b0bff0a1f8dbfd3819a6)
+which aimed to fix [issue #182](https://github.com/ocean-tracking-network/glatos/issues/182)
+
+
+----
+
+
+# glatos 0.7.2 (2024-02-25)
+
+
+### Bug fixes
+
+
+- Fixed bug in `summarize_detections()` where value in `locations` output 
+  column was name of input column (e.g. "glatos_array"), rather than values 
+  from that column (e.g., "AGR", "BBI").
+    - fixed [issue #182](https://github.com/ocean-tracking-network/glatos/issues/182)
+    - cherry-picked from [commit db9d69a]( https://github.com/ocean-tracking-network/glatos/commit/db9d69a3d08a97e7b8f86e0d4977aa0909776ddd)
+      which was merged with dev but not main.
+  
+
+----
+
+# glatos 0.7.1 (2024-01-19)
+
+
+### Bug fixes and minor changes
+
+
+- Fix bug introduced in glatos 0.7.0 where x and y limits were switched 
+  when `bg_map` was supplied.
+    - Add test for various inputs of `background_xlim`, `background_ylim`, and 
+      `bg_map` to function `make_frames`.
+  
+
+----
+
+# glatos 0.7.0 (2024-01-04)
+
+
+### Bug fixes and minor changes
+
+- Remove dependence on `rgeos` and `rgdal`.
+
+- This package now requires R >= 3.5.0 because serialized objects in
+     serialize/load version 3 cannot be read in older versions of R.
+     File(s) containing such objects:
+       'glatos/inst/testdata/flynn_island_transition.rds'
+       'glatos/inst/testdata/higgins_lake_transition.rds'
+       'glatos/inst/testdata/test-detect_transmissions-dtc_spout.rds'
+       'glatos/inst/testdata/test-transmit_along_path-tr_dfin_spout.rds'
+       
+- Deprecate `make_transition` and `make_transition2`; suggest `make_transition3` 
+  instead.
+
+- Deprecate data object `greatLakesPoly`; suggest `great_lakes_polygon` 
+  instead.
+
+- `prepare_deploy_sheet`: 
+    - Set 'skip = header_line - 1' and 'col_names = TRUE' to retain first 
+      record and column names (read_excel ignores column names, unless set, 
+      when skip is set).
+    - Fix non-working example code.
+
+- `convert_otn_to_att` and `convert_otn_erddap_to_att`:
+    - Replaced `sp::CRS` with `sf::st_crs`
+    - Changed link (URL) to relevant issue from GitLab to GitHub repo.
+
+- Remove ffmpeg functions.
+    - make defunct: 
+        - `check_dependencies`
+        - `install_ffmpeg`
+        - `make_video_ffmpeg`
+
+- Fix issues with several tests caused by changes to CRS/WKT and row.names 
+  attributes.
+    
+
+----
+
+# glatos 0.6.5 (2023-09-07)
+
+### Bug fixes 
+
+- Fix bug in summarize_detections() where setting 'location_col' triggers error.
+    - fixes [issue #180](https://github.com/ocean-tracking-network/glatos/issues/180)
+
+
+----
+
+# glatos 0.6.4 (2023-09-06)
+
+### Bug fixes and minor changes
+
+- Add support for new column named 'record_status' in GLATOS detection export CSV.
+    - Add new glatos detection schema version 1.4 (developer use)
+    - fix [issue #179](https://github.com/ocean-tracking-network/glatos/issues/179)
+
+
+----
+
+# glatos 0.6.3 (2023-01-25)
+
+### Bug fixes and minor changes
+
+- Add support for new GLATOS receiver_locations file format; with code_map and 
+code_map_comment columns.
+    - fix [issue #177](https://github.com/ocean-tracking-network/glatos/issues/177)
+
+
+----
+
+# glatos 0.6.2 (2022-10-25)
+
+### Bug fixes and minor changes
+
+- Fix error in `position_heat_map()` function resulting in `Error in 
+zip_internal... Some files do not exist`. Update documentation.
+
+
+----
+
+# glatos 0.6.1
+
+#### 2022-10-11
+
+### Minor changes
+
+- Allow `sf` `MUTLIPOLYGON` geometry type for input `polyg` to `crw_in_polygon()`.
+    
+- Use new function `check_cross_boundary()` instead of `check_in_polygon` to prevent paths crossing land (e.g., over peninsulas) in `crw_in_polygon()`.
+
+----
+
+# glatos 0.6.0
+
+#### 2022-06-24
+
+### Breaking changes
+
+- crw_in_polygon
+    - replace input arg 'EPSG' with 'inputCRS' and 'cartesianCRS'
+    - unlike previous versions, input polygon ('polyg') must now be in 
+      Cartesian (projected) coordinate reference system or 'cartesianCRS' must 
+      be specified (there is no default).
+    - remove dependence on sp
+	  - improve speed
+	  - return sf object (default) or data.frame
+	  
+- transmit_along_path
+    - remove dependence on sp
+    - return sf object (default) or data.frame
+    - calculate distances along path using geodist::geodist for geographic and 
+      simple Euclidean for Cartesian coordinates. Cartesian input results in 
+      fastest computations.
+    - remove EPSG input (no longer requires transformation to Cartesian CRS for 
+      calculations); but non-Cartesian input will be slower than Cartesian.
+    - add pathCRS input arg for non-spatial inputs
+    - change name of column 'et' in output to 'time'.
+    - add input arg "colNames" for non-default coordinate column name 
+      specification.
+      
+- detect_transmissions
+    - remove dependence on sp
+    - return sf object (default) or data.frame
+    - calculate distances along path using geodist::geodist for geographic and 
+      simple Euclidean for Cartesian coordinates. Cartesian input results in 
+      fastest computations.
+    - remove EPSG input (no longer requires transformation to Cartesian CRS for 
+      calculations); but non-Cartesian input will be slower than Cartesian.
+    - add inputCRS input arg for non-spatial inputs
+    - change name of column 'et' in output to 'time'.
+    - add input arg "colNames" for non-default coordinate column name 
+      specification.    
+
+### Bug fixes and minor changes
+
+- position_heat_map
+    - fix [issue #159](https://github.com/ocean-tracking-network/glatos/issues/159)
+      where kmz output worked on mac but not windows
+    - fix [issue #123](https://github.com/ocean-tracking-network/glatos/issues/123)
+      when input positions object was data.table.
+
+- remove dependence on PBSmapping
+    - replace calls to PBSmapping::convUL with local functions 
+      lonlat_to_utm and utm_to_lonlat
+
+- remove dependence on gdalUtils
+    - use gdalUtilities::gdal_rasterize instead of gdalUtils::gdal_rasterize
+    - fix [issue #174](https://github.com/ocean-tracking-network/glatos/issues/174#)
+    - removed gdalUtils dependency from DESCRIPTION and added gdalUtilities
+
+- changes to kml_to_csv
+    - read data from kml with sf::read_sf instead of rgdal::readOGR
+    - allow multiple feature types to be read from kml
+    - change export format from separate csv files to a single csv file
+    - add feature name and type to output file
+
+- fix 'greatLakesPoly' CRS to resolve warning: "CRS object has no comment"
+
+- added example data 'great_lakes_polygon'; an sf POLYGON version of 
+  'greatLakesPoly' (a SpatialPolygonsDataFrame)
+	  
+
+----
+
+# glatos 0.5.2
+
+#### 2021-12-10
+
+### Bug fixes and minor changes
+
+- read_glatos_workbook
+    - use readr::readexcel instead of openxlsx to read xlsm file
+    - fix [issue #138](https://github.com/ocean-tracking-network/glatos/issues/138#)
+
+- removed openxlsx and cellranger dependencies from DESCRIPTION
+
+- fix issue preventing vignettes from building when installed (missing space in data_loading_vignette.Rmd).
+
+
+
+----
+
+# glatos 0.5.1
+
+#### 2021-11-09
+
+### Bug fix
+
+- position_heat_map
+    - fix issue #121 (error when input does not contain columns X and Y)
+
+
+----
+
+# glatos 0.5.0
+
+#### 2021-04-27
+
+### New features
+
+- functions
+    - prepare_deploy_sheet
+    - prepare_tag_sheet
+    - convert_otn_to_att
+
+### Minor changes
+
+- convert_glatos_to_att, 
+    - added argument `CRS` for ATT compatibility
+
+- residence_index
+    - replaced deprecated .dots with across in dplyr::group_by calls to 
+      fix "Warning: The `.dots` argument of `group_by()` is deprecated as 
+      of dplyr 1.0.0"
+
+- convert_otn_erddap_to_att
+    - renamed convert_otn_to_att to convert_otn_erddap_to_att to better describe what the function does
+
+
+----
+
+# glatos 0.4.2
+
+#### 2020-04-06
+   
+### Minor changes
+
+- make_transition
+    - added new argument 'invert' for cases where input polygon represents land
+	- fixes issue #101
+
+### Bug fixes
+
+- read_glatos_detections 
+    - fix bug where animal_id was not created correctly if some but not all were missing
+    - fixes issue #106
+
+----
+
+# glatos 0.4.1
+
+#### 2020-02-18
+   
+### Minor changes
+
+- make_video
+    - overhauled to no longer require ffmpeg. now is a simple wrapper for
+      av::av_encode_video
+    - added input argument 'duration' to set total video duration in seconds
+      previous version of make_video renamed 'make_video_ffmpeg'
+    - calls to new 'make_video' with "old" arguments are caught and 
+      redirected to 'make_video_ffmpeg' for backward compatibility
+
+- make_frames
+    - modified to call revised make_video (ffmpeg not required)
+    - deprecated ffmpeg input argument
+    
+- interpolate_path
+    - set `ties = "ordered"` for all calls to `stats::approx`
+    - fixes issue #93
+   
+### Bug fixes
+
+- abacus_plot 
+    - fix issue where optional plot args passed as expressions 
+		  (e.g., `panel.first` and `panel.last`) had to be wrapped in `quote`
+    - fixes issue #87
+
+- summarize_detections
+    - fix error in documentation listing all three summ_type options as 
+      default
+    - fixes issue #94
+
+- check_dependencies
+    - ensure that glatos package directory is checked for ffmpeg.exe
+    - fixes issue #95
+
+----
+
+# glatos 0.4.0
+
+#### 2019-11-12
+   
+### New features
+
+- functions
+    - convert_glatos_to_att
+    - convert_otn_erddap_to_att
+		
+- example data
+    - walleye_att
+    - blue_shart_att
+
+
+### Minor changes
+
+- make_frames
+    - add argument show_progress (default = TRUE) to optionally supress progress bars
+    - issue #74
+		
+- interpolate_path
+    - add argument show_progress (default = TRUE) to optionally supress progres bars
+    - issue #74
+		
+- calc_collision_probs
+    - in help examples, make separate plots for detection and collision probs
+    - issue #77
+		
+- make_video
+    - issue #64
+    - return output file name
+    - add diagnostic_mode arg to optionally return ffmpeg output (hide by default)
+    - add warning when output file exists and overwrite = FALSE
+    
+- adjust_playback_time
+    - return output file name
+    - add diagnostic_mode arg to optionally return ffmpeg output (hide by default)
+    - add warning when output file exists and overwrite = FALSE
+
+----
+
+# glatos 0.3.2
+
+#### 2019-10-17
+   
+### bug fixes and minor changes
+
+- vrl2csv
+    - fixed bug where output csv file names were not returned when input   
+		  was multiple VRL file names. A vector of output CSV file names 
+			is now returned.
+    - make separate call to VUE --convert-files for each VRL file.
+    - add progress bar
+    - improve error messaging.
+
+- detect_transmissions 
+    - fixed bug where 'trns_x' and 'trns_y' in data slot of output was not 
+		  converted to input coordinate reference system when *sp_out = TRUE*.
+
+- make_frames
+    - fixed bug where receivers were not displayed near the end of the time 
+		  series in the images (and videos) when some receivers were missing 
+			recovery data (issue #79).
+
+- abacus_plot
+    - added more flexible optional plotting arguments, including 'xlim' to 
+      set custom x limits.
+    - fixed bug where plot title (specified by *main* argument) was not 
+		  included in plot (issue #70)
+    - deprecated *show_receiver_status* argument. Receiver status will 
+		  be shown on plot whenever 'receiver_history' is given.
+
+
+----
+
+# glatos 0.3.1
+
+#### 2019-02-27
+   
+### bug fixes
+
+- fix missing brackets in glatos.Rd
+
+
+----
+
+# glatos 0.3.0
+
+#### 2019-02-26
+   
+### New features
+
+- functions
+    - receiver_efficiency
+    - residence_index
+    - read_otn_deployments
+    - install_ffmpeg
+    - check_dependencies
+
+- vignettes and documentation
+    - added data-loading, data-requirements, receiver_efficency, residence_index
+
+### Minor changes
+
+- detection_events
+    - output data.table or tibble object if input is either of those and 
+		  data.frame otherwise
+    - faster (e.g., 11 sec vs 31 sec for 7.2M records on wimpy laptop)
+    - coerce 'time_sep' argument to numeric if quoted and error if it cannot 
+		  be coerced to numeric
+
+- crw_in_polygon
+    - changed sampling algorithm to mimimize stuck-at-boundary errors
+    - added option to input SpatialPolygons object
+    - added explicit coordinate reference system (EPSG 3175 - Great Lakes
+      projected CRS) so that default units are in meters and simulations are 
+      done in that CRS. Other CRS can be specified for other areas (via 
+      EPSG argument).
+    - added option to return spatial object or simple data frame.
+
+- transmit_along_path
+    - added option to input SpatialPolygons object
+    - added explicit coordinate reference system (EPSG 3175 - Great Lakes
+      projected CRS) so that default units are in meters and simulations are 
+      done in that CRS. Other CRS can be specified for other areas (via 
+      EPSG argument).
+    - added option to return spatial object or simple data frame.	
+	
+- detect_transmissions
+    - added option to input SpatialPolygons object
+    - added explicit coordinate reference system (EPSG 3175 - Great Lakes
+      projected CRS) so that default units are in meters and simulations are 
+      done in that CRS. Other CRS can be specified for other areas (via 
+      EPSG argument).
+    - added option to return spatial object or simple data frame.	
+			
+- abacus_plot
+    - added optional arguments *show_receiver_status* and *receiver_history*
+		  to allow receiver history status to be added to plot (issue #36)
+    - added optional arguments *x_res* and *x_format* to specify x-axis 
+      tick mark spacing and format (issue #30)
+    - removed input arguments that could also be passed via ellipses (issue #35)
+
+- position_heat_map
+    - corrected accuracy issues by converting lat-lon to UTM (issue #8)
+    - added optional argument *abs_or_rel* to specify it output is absolute 
+      numbers of fish are relative; simplified output so that only a single 
+      output type occurs in a given call
+    - Changed output to kmz instead of kml
+    - new folder is only created when output is png or kmz
+		
+- dropped fasttime as a depenedency and uses lubridates fasttime implementation 
+  instead
+
+- Update sysdata detection schema for OTN
+
+----
+
+
+# glatos 0.2.7
+
+#### 2018-08-29
+   
+### Minor changes 
+- interpolate_path
+    - added status bars during each of three major steps and improved 
+      messaging (2018-08-29)
+
+- vector_heading
+    - allow input coordinates as longitude and latitude (decimal degrees) 
+      (2018-08-03)
+
+----
+
+
+# glatos 0.2.6
+
+#### 2018-06-11
+   
+### Minor changes and bug fixes
+- read_otn_detections
+    - fix bug that indexed columns by position, meaning columns had to be 
+      orderd exactly as in spec (issue #52)
+- read_glatos_detections
+    - fix bug that indexed columns by position, meaning columns had to be 
+      orderd exactly as in spec (issue #52)
+- read_glatos_receivers
+    - fix bug that indexed columns by position, meaning columns had to be 
+      orderd exactly as in spec (issue #52)
+
+----
+
+# glatos 0.2.5 
+
+#### 2018-03-14
+
+### New features
+- added check_dependencies() for checking if gdal and ffmpeg can be called (issue #40)
+    
+### Minor changes and bug fixes
+- adjust_playback_time()
+    - allow spaces in file names and paths (issue #45)
+- interpolate_path()
+    - trigger error when 'trans' is not a transition object (issue #42)
+- make_frames()
+    - fixed "cannot allocate vector" error when optional plot arg is vector (issue #47)
+- make_transition()
+    - allow polygon to be input as SpatialPolygonsDataFrame (issue #37)
+
+----------------------------------------------------  
+
+# glatos 0.2.4 
+
+#### 2018-03-06
+
+    
+### Minor changes and bug fixes
+
+- make_video()
+    - added support for input and output directories containing spaces (issue #38)
+		- check if input directory exists and error/message if not
+		- create output directory if it does not exist
+
+
+----------------------------------------------------  
+
+# glatos 0.2.3  
+
+#### 2018-02-25
+
+    
+### Major changes
+
+- A complete overhaul since v0.1.3. This version is no longer compatible
+with previous.
+    - Adopt style notation suggested by Wickham (R Packages book) 
+    - All previous camel-case function names are now snake-case
+    
+### New features
+
+- Added data loading functions
+    - read_glatos_detections
+    - read_otn_detections
+    - read_glatos_workbook
+    - read_glatos_receivers
+    - read_vemco_tag_specs
+- Added data processing, filtering, and summarizing functions
+    - min_lag
+    - real_sensor_values
+    - summarize_detections
+- Added animation functions
+    - adjust_playback_time
+    - make_frames
+    - make_video
+    - make_transition
+
+
+----------------------------------------------------  
+
+# glatos 0.1.3 
+
+#### 2017-03-01
+
+### - initial release on OTN gitlab
+