--- conflicted
+++ resolved
@@ -94,16 +94,6 @@
 #'
 #' @export
 
-<<<<<<< HEAD
-=======
-wb_file <- system.file("extdata",
-  "walleye_workbook.xlsm",
-  package = "glatos"
-)
-
-read_all <- FALSE
-wb_version <- NULL
->>>>>>> 00d5a262
 
 read_glatos_workbook <- function(
     wb_file, read_all = FALSE,
