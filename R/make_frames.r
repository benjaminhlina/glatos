--- conflicted
+++ resolved
@@ -121,21 +121,10 @@
 make_frames <- function(proc_obj, recs = NULL, out_dir = getwd(),
                         background_ylim = c(41.3, 49.0),
                         background_xlim = c(-92.45, -75.87),
-<<<<<<< HEAD
-                        show_interpolated = TRUE,
-                        tail_dur = 0,
-                        animate = TRUE,
-                        ani_name = "animation.mp4",
-                        frame_delete = FALSE,
-                        overwrite = FALSE,
-                        ffmpeg = NA){
-  
-=======
                         show_interpolated = TRUE, tail_dur = 0, animate = TRUE,
                         ani_name = "animation.mp4", frame_delete = FALSE,
                         overwrite = FALSE, ffmpeg = NA){
-
->>>>>>> 283e0cb1
+  
   # Try calling ffmpeg if animate = TRUE.
   # If animate = FALSE, video file is not produced- no need to check for package.
   if(animate == TRUE){
@@ -168,10 +157,6 @@
   if(!dir.exists(out_dir)) dir.create(out_dir)
 
   # extract time sequence for plotting
-<<<<<<< HEAD
-  t_seq <- sort(unique(proc_obj$bin_timestamp))
-  
-=======
   t_seq <- unique(proc_obj$bin_timestamp)
 
   # make tails if needed
@@ -202,7 +187,6 @@
     proc_obj[, grp := bin_timestamp]
   }
 
->>>>>>> 283e0cb1
   # determine leading zeros needed by ffmpeg and add as new column
   char <- paste0("%", 0, nchar((length(t_seq))), "d")
   setkey(proc_obj, bin_timestamp)
