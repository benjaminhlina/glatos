#' An R package for the Great Lakes Acoustic Telemetry Observation System
#'
#' `glatos` is an R package with functions useful to members of the Great
#' Lakes Acoustic Telemetry Observation System (<https://glatos.glos.us>).
#' Functions may be generally useful for processing, analyzing, simulating, and
#' visualizing acoustic telemetry data, but are not strictly limited to acoustic
#' telemetry applications.
#'
#' @section Package status: *This package is in early development and its
#'   content is evolving.* To access the package or contribute code, join the
#'   project at (<https://github.com/ocean-tracking-network/glatos>). If you
#'   encounter problems or have questions or suggestions, please post a new
#'   issue or email <cholbrook@usgs.gov> (maintainer: Chris Holbrook).
#'
#' @section Installation: Installation instructions can be found at
#'   <https://github.com/ocean-tracking-network/glatos/wiki/installation-instructions>.
#'
#'
#'
#' @section Data loading and processing: \describe{
#'
#'   \item{[read_glatos_detections] and [read_otn_detections]}{ Fast
#'   data loading from standard GLATOS and OTN data files to a single structure
#'   that is compatible with other glatos functions.}
#'
#'   \item{[read_glatos_receivers] and [read_otn_deployments]}{
#'   Reads receiver location histories from standard GLATOS and OTN data files
#'   to a single structure that is compatible with other glatos functions.}
#'
#'   \item{[read_glatos_workbook]}{ Reads project-specific receiver history
#'   and fish taggging and release data from a standard glatos workbook file.}
#'
#'   \item{[read_vemco_tag_specs]}{ Reads transmitter (tag) specifications
#'   and operating schedule.}
#'
#'   \item{[real_sensor_values]}{ Converts 'raw' transmitter sensor (e.g.,
#'   depth, temperature) to 'real'-scale values (e.g., depth in meters) using
#'   transmitter specification data (e.g., from [read_vemco_tag_specs]).} }
#'
#' @section Filtering and summarizing: \describe{
#'   \item{[min_lag]}{
#'   Facilitates identification and removal of false positive detections by
#'   calculating the minimum time interval (min_lag) between successive
#'   detections.}
#'
#'  \item{[false_detections]}{ Removes potential false positive detections
#'  using "short interval" criteria (see [min_lag]).}
#'
#'  \item{[detection_events]}{ Distills detection data down to a much
#'  smaller number of discrete detection events, defined as a change in location
#'  or time gap that exceeds a threshold.}
#'
#'  \item{[summarize_detections]}{ Calculates number of fish detected,
#'  number of detections, first and last detection timestamps, and/or mean
#'  location of receivers or groups, depending on specific type of summary
#'  requested.}
#'
#'  \item{[residence_index]}{ calculates the relative proportion of time
#'  spent at each location.}
#'
#'  \item{[REI]}{ calculates the relative activity at each receiver based
#'  on number of unique species and individual animals.}
#' }
#'
#' @section Visualization and data exploration: \describe{
#' \item{[abacus_plot]}{ Useful for exploring movement patterns of
#' individual tagged animals through time.}
#'
#' \item{[detection_bubble_plot]}{ Useful for exploring distribution of
#' tagged individuals among receivers.}
#'
#' \item{[interpolate_path], [make_frames], and [make_video]}{
#' Interpolate spatio-temporal movements, between detections, create video
#' frames, and stitch frames together to create animated video file using FFmpeg
#' software.}
#'
#' \item{[adjust_playback_time]}{ Modify playback speed of videos and
#' optionally convert between video file formats. Requires FFmpeg.}
#' }
#'
#' @section Simulation functions for system design and evaluation: \describe{
#' \item{[calc_collision_prob]}{ Estimates the probability of collisions
#' for pulse-position-modulation type co-located telemetry transmitters. This is
#' useful for determining the number of fish to release or tag specifications
#' (e.g., delay).}
#'
#' \item{[receiver_line_det_sim]}{ Simulates detection of acoustic-tagged
#' fish crossing a receiver line (or single receiver). This is useful for
#' determining optimal spacing of receviers in a line and tag specifications
#' (e.g., delay).}
#'
#' \item{[crw_in_polygon], [transmit_along_path], and
#' [detect_transmissions]}{ Individually simulate random fish movement paths
#' within a water body ([crw_in_polygon]: a random walk in a polygon), tag
#' signal transmissions along those paths ([transmit_along_path]: time series
#' and locations of transmissions based on tag specs), and detection of those
#' transmittions by receivers in a user-defined receiver network
#' ([detect_transmissions]: time series and locations of detections based on
#' detection range curve). Collectively, these functions can be used to explore,
#' compare, and contrast theoretical performance of a wide range of transmitter
#' and receiver network designs.}
#' }
#'
#' @section Convert glatos data objects to other package classes: \describe{
#' \item{[convert_glatos_to_att]}{ Converts glatos_detections and
#' glatos_receiver objects to ATT for compatibility with the Animal Tracking
#' Toolbox(https://github.com/vinayudyawer/ATT) and the VTrack package.}
#'
#' \item{[convert_otn_erddap_to_att]}{ Converts glatos_detections and
#' transmitter, receiver, and animal metadata from the OTN ERDDAP to ATT format
#' for compatibility with the Animal Tracking
#' Toolbox(https://github.com/vinayudyawer/ATT) and the VTrack package.}
#' }

#' @docType package
#' @name glatos
#' @import data.table sp
#' @importFrom graphics abline axis box legend lines mtext par points symbols
#'   text
#' @importFrom stats approx dnorm ecdf end fivenum median na.omit rbinom rnorm
#'   runif start step
#' @importFrom utils capture.output read.csv packageVersion setTxtProgressBar
#'   txtProgressBar unzip write.csv write.table zip
#' @importFrom grDevices bmp colorRampPalette dev.new dev.off jpeg png rainbow
#'   tiff
<<<<<<< HEAD
#' @importFrom dplyr %>%
globalVariables(".") # to avoid R CMD check note
=======
"_PACKAGE"

# avoid R CMD check note
globalVariables(".")
>>>>>>> d4d106f6

# package startup message
.onAttach <- function(libname, pkgname) {
  packageStartupMessage(paste0(
    "version ", utils::packageVersion("glatos"),
    " ('very-refreshing-lemonade')"
  ))
}<|MERGE_RESOLUTION|>--- conflicted
+++ resolved
@@ -123,15 +123,11 @@
 #'   txtProgressBar unzip write.csv write.table zip
 #' @importFrom grDevices bmp colorRampPalette dev.new dev.off jpeg png rainbow
 #'   tiff
-<<<<<<< HEAD
 #' @importFrom dplyr %>%
-globalVariables(".") # to avoid R CMD check note
-=======
 "_PACKAGE"
 
 # avoid R CMD check note
 globalVariables(".")
->>>>>>> d4d106f6
 
 # package startup message
 .onAttach <- function(libname, pkgname) {
