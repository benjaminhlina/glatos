<<<<<<< HEAD
#'Create an animated video of spatiotemporal path data
#'
#'Create a set of frames (png image files) showing geographic location data
#'(e.g., detections of tagged fish or interpolated path data) at discrete points
#'in time on top of a Great Lakes shapefile and optionally stitches frames into
#'a video animation (mp4 file).
#'
#'
#'@param proc_obj A data frame created by [interpolate_path()] function or a
#'  data frame containing 'animal_id', 'bin_timestamp', 'latitude', 'longitude',
#'  and 'record_type'
#'
#'@param recs An optional data frame containing at least four columns with
#'  receiver 'deploy_lat', 'deploy_long', 'deploy_date_time', and
#'  'recover_date_time'. Other columns in object will be ignored. Default column
#'  names match GLATOS standard receiver location file (e.g.,
#'  'GLATOS_receiverLocations_yyyymmdd.csv').
#'
#'@param out_dir A character string with file path to directory where individual
#'  frames for animations will be written. Default is working directory.
#'
#'@param background_ylim Vector of two values specifying the min/max values for
#'  y-scale of plot. Units are degrees.
#'
#'@param background_xlim Vector of two values specifying the min/max values for
#'  x-scale of plot. Units are degrees.
#'
#'@param show_interpolated Boolean. Default (TRUE) include interpolated points.
#'
#'@param animate Boolean. Default (TRUE) creates video animation by calling
#'  [make_video()] with `output = ani_name`. Default values are used for all
#'  other arguments. See Details below.
#'
#'@param ani_name Character string with name and extension of animation output
#'  video file. Full path is optional. If file name only (no path), then the
#'  output video is written to 'out_dir' (same as images). To write to working
#'  directory, use "./" prefix (e.g., `ani_name = "./animation.mp4"`. If
#'  `animate = TRUE`, the path and filename are passed to [make_video()].
#'
#'@param frame_delete Boolean.  Default (`frame_delete = TRUE`) delete
#'  individual image frames after animation is created
#'
#'@param overwrite Overwite the animation (output video) file if it already
#'  exists. Default (`overwrite = FALSE`) prevents file from being overwritten
#'  and will result in error if the file exists. Passed to [make_video()] if
#'  `animate = TRUE`.
#'
#'@param tail_dur contains the duration (in same units as
#'  `proc_obj$bin_timestamp`; see [interpolate_path()]) of trailing points in
#'  each frame. Default value is 0 (no trailing points). A value of `Inf` will
#'  show all points from start.
#'
#'@param preview write first frame only.  Useful for checking output before
#'  processing large number of frames.  Default `preview = FALSE`
#'
#'@param bg_map A sf points, lines, or polygons object.  Spatial `sp` objects will be converted to `sf`
#'
#'@param show_progress Logical. Progress bar and status messages will be shown
#'  if TRUE (default) and not shown if FALSE.
#'
#'@param ... Optional graphing parameters for customizing elements of fish
#'  location points, receiver location points, timeline, and slider (moves along
#'  the timeline). See also **Details** and **Note** sections.
#'
#'@details
#'
#' ***To customize fish location points (from `proc_obj`):*** Add any argument 
#' that can be passed to [points][graphics::points]. 
#' The following values will create the default plot:
#' \itemize{
#' \item{`cex:`}{ symbol size; default = 2}
#' \item{`col:`}{ symbol color; default = "blue"}
#' \item{`pch:`}{ symbol type; default = 16}
#' }
#'
#' ***To customize receiver location points (from `recs`):*** Add prefix
#'  `recs.` to any argument that can be passed to [points][graphics::points].
#'  The following values will create the default plot:
#' \itemize{
#' \item{`recs.cex:`}{ symbol size; default = 1.5}
#' \item{`recs.pch:`}{ symbol type; default = 16}
#' }
#'

#' ***To customize timeline:*** Add add prefix `timeline.` to any
#'  argument of [axis][graphics::axis].  Note all elements of the timeline
#'  except the sliding symbol (see 'slider' below) are created by a call to
#'  `axis`. The following values will create the default plot:
#' \itemize{
#' \item{`timeline.at:`}{ a sequence with locations of labels (with first
#' and last being start and end) along x-axis; in units of longitude; by default
#' this will center the timeline with five equally-spaced labels in the middle
#' 80% of background_xlim.}
#' \item{`timeline.pos:`}{ location along the y-axis; in units of latitude;
#' by default this will place the timeline up from the bottom 6% of the range
#' of `background_ylim`}
#' \item{`timeline.labels:`}{ text used for labels; default =
#' `format(labels, "\%Y-\%m-\%d")`, where labels are values of proc_obj$bin_timestamp}
#' \item{`timeline.col:`}{ color of line; default = "grey70"}
#' \item{`timeline.lwd:`}{ width of line; default = 20 times the aspect
#' ratio of the plot device}
#' \item{`timeline.cex.axis:`}{size of labels; default = 2}
#' }
#'
#' ***To customize time slider (symbol that slides):*** Add prefix
#'  `timeline.` to any argument that can be passed to
#'  [points][graphics::points]. The following values will create the default
#'  plot:
#' \itemize{
#' \item{`timeslider.bg:`}{ a single value with symbol bg color; default =
#' "grey40"}
#' \item{`timeslider.cex:`}{ a single value with symbol size; default = 2}
#' \item{`timeslider.col:`}{ a single value with symbol type; default =
#' "grey20"}
#' \item{`timeslider.pch:`}{ a single value with symbol type; default = 21}
#' }
#'
#' ***To customize parameters controlled by `par`:*** Add prefix
#'  `par.` to any argument that can be passed to [par][graphics::par]. Note that
#'  `par.mar` controls whitespace behind default timeslider. The following
#'  values will create the default plot:
#' \itemize{
#' \item{`par.oma`}{ plot outer margins; default = c(0,0,0,0)}
#' \item{`par.mar`}{ plot inner margins; default = c(6,0,0,0)}
#' }
#'
#'@details If `animate = TRUE` then the animation output file name (`ani_name`
#'  argument) will be passed to the `output` argument in [make_video()]. Default
#'  values for all other [make_video()] arguments will be used. Note that the
#'  default frame rate is 24 frames per second (`framerate` argument in
#'  [make_video()]), which will determine the total length (duration) of the
#'  output video. For example, a video containing 240 images (frames) will run
#'  for 10 seconds at these default parameters. Note that output video duration,
#'  dimensions (size), and other ouput video characteristics can be modified by
#'  calling [make_video()] directly. To do this, set `animate = FALSE` and then
#'  use [make_video()] to create a video from the resulting set of images.
#'
#'
#'@return Sequentially-numbered png files (one for each frame) and one mp4 file
#'  will be written to `out_dir`.
#'
#'@author Todd Hayden, Tom Binder, Chris Holbrook
#'
#'@note
#' *Customizing plot elements with input argument ``...``*
#'The option to allow customization of plot elements with input argument `...`
#'provides a great deal of flexibility, but users will need to be familiar with
#'each associated graphics functions (e.g., [axis][graphics::axis] for timeline
#'arguments). We expect that this will require some trial and error and that
#'input argument `preview = TRUE` will be useful while exploring optional plot
#'arguments.
#'
#'
#' @examples
#'
#' \dontrun{
#'
#' # load detection data
#' det_file <- system.file("extdata", "walleye_detections.csv",
#'                          package = "glatos")
#' dtc <- read_glatos_detections(det_file)
#'
#' # take a look
#' head(dtc)
#'
#' # load receiver location data
#' rec_file <- system.file("extdata",
#'   "sample_receivers.csv", package = "glatos")
#' recs <- read_glatos_receivers(rec_file)
#'
#' # call with defaults; linear interpolation
#' pos1 <- interpolate_path(dtc)
#'
#' # make frames, preview the first frame
#' myDir <- paste0(getwd(),"/frames1")
#' make_frames(pos1, recs=recs, out_dir=myDir, preview = TRUE)
#'
#' # make frames but not animation
#' myDir <- paste0(getwd(),"/frames2")
#' make_frames(pos1, recs=recs, out_dir=myDir, animate = FALSE)
#'
#' # make sequential frames, and animate.
#' # change default color of fish markers to red and change marker and size.
#' myDir <- paste0(getwd(), "/frames3")
#' make_frames(pos1, recs=recs, out_dir=myDir, animate = TRUE,
#'             ani_name = "animation3.mp4", col="red", pch = 16, cex = 3)
#'
#' # make sequential frames, animate, add 5-day tail
#' myDir <- paste0(getwd(), "/frames4")
#' make_frames(pos1, recs=recs, out_dir=myDir, animate = TRUE,
#'             ani_name = "animation4.mp4", tail_dur=5)
#'
#' # make animation, remove frames.
#' myDir <- paste0(getwd(), "/frames5")
#' make_frames(pos1, recs=recs, out_dir=myDir, animate = TRUE,
#'             ani_name = "animation5.mp4", frame_delete = TRUE)
#'
#'}
#'
#'@export

make_frames <- function(proc_obj, recs = NULL, out_dir = getwd(),
                        background_ylim = c(41.3, 49.0),
                        background_xlim = c(-92.45, -75.87),
                        show_interpolated = TRUE, tail_dur = 0, animate = TRUE,
                        ani_name = "animation.mp4", frame_delete = FALSE,
                        overwrite = FALSE, preview = FALSE, 
                        bg_map = NULL, show_progress = TRUE, ...){
  
  #NOTE: As of glatos v 0.4.1, the package no longer uses the external program ffmpeg.  Input argument 'ffmpeg' has been removed"
  
  #expand path to animation output file
  # - place in same file as images (out_dir) if none specified
  # - preserve "./" prefix if specified
  if(animate){
    #is working directory specifically included by "."?
    starts_with_dot <- grepl(pattern = "^\\.", ani_name)
    if(!starts_with_dot) {
      #includes path to a dir? (separate from out_dir?)
      contains_dir <- dirname(ani_name) != "."
      #if no dir, add out_dir (video in same dir as images)
      if(!contains_dir) ani_name <- file.path(out_dir, ani_name)
    }
  }
  
  #if overwrite = FALSE, check if animation output file exists
  if(!overwrite & file.exists(ani_name)) stop("Operation aborted ", 
                                              "because output video file ", 
                                              "exists and 'overwrite = ", 
                                              "FALSE'.", call. = FALSE)
  
  # Convert proc_obj and recs dataframes into data.table objects
  work_proc_obj <- data.table::as.data.table(proc_obj)

  #make column to identify original row to join with option plot arguments
  work_proc_obj[ , row_in := 1:.N]  
    
  
  # capture optional plot arguments passed via ellipses
  #  and add original row indices to join on both
  inargs <- list(...)
  #set defaults and apply if needed
  rcv_args <- list(pch = 16, cex = 1.5)
  dtc_args <- list(pch = 16, col = "blue", cex = 2)

  #identify and subset par arguments
  par_inargs <- inargs[grepl("^par\\.", names(inargs))] #temporary
  #identify and subset receiver point arguments
  rcv_inargs <- inargs[grepl("^recs\\.", names(inargs))] #temporary
  #identify and subset timeline arguments
  timeline_inargs <- inargs[grepl("^timeline\\.", names(inargs))]
  #identify and subset timeslider arguments
  timeslider_inargs <- inargs[grepl("^timeslider\\.", names(inargs))]
  
  #identify dtc input arguments
  dtc_inarg_names <- setdiff(names(inargs), c(names(par_inargs),
    names(rcv_inargs),
    names(timeline_inargs),
    names(timeslider_inargs)))
  
  #identify and subset detection point arguments
  dtc_inargs <- inargs[dtc_inarg_names]
  #strip argument names
  names(par_inargs) <- gsub("^par\\.", "", names(par_inargs))
  names(timeline_inargs) <- gsub("^timeline\\.", "", names(timeline_inargs))
  names(timeslider_inargs) <- gsub("^timeslider\\.", "", names(timeslider_inargs))
  names(rcv_inargs) <- gsub("^recs\\.", "", names(rcv_inargs))
  
  #update from ...
  if(length(rcv_inargs) > 0) rcv_args[names(rcv_inargs)] <- rcv_inargs
  #update from ...
  if(length(dtc_inargs) > 0) dtc_args[names(dtc_inargs)] <- dtc_inargs
      
  #expand single rcv_args elements to equal number of rows in recs
  if(!is.null(recs)){
    for(i in 1:length(rcv_args)) {
      if(length(rcv_args[[i]] == 1)) {
        rcv_args[[i]] <- rep(rcv_args[[i]], nrow(recs))
      } else if (length(rcv_args[[i]]) != nrow(recs)) {
           stop(paste0("Length of optional plot parameters pass via '...' ",
             "must be 1 or equal to\n number of rows in input data."))
        }
    }
  }

  #expand single dtc_args elements to equal number of rows in work_proc_obj
  for(i in 1:length(dtc_args)) {
    if(length(dtc_args[[i]]) == 1) {
      dtc_args[[i]] <- rep(dtc_args[[i]], nrow(work_proc_obj))
    } else if (length(dtc_args[[i]]) != nrow(work_proc_obj)) {
      stop(paste0("Length of optional plot parameters pass via '...' ",
        "must be 1 or equal to\n number of rows in input data."))
    }
  }    
  
  #coerce to data.table and add original row index (for join to recs)
  rcv_args <- data.table::as.data.table(rcv_args)
  rcv_args[ , row_in := 1:.N]
  dtc_args <- data.table::as.data.table(dtc_args)
  dtc_args[ , row_in := 1:.N]
  
  
  # set recs to data.table and remove receivers not recovered
  if(!is.null(recs)){
    recs <- data.table::as.data.table(recs)
    
    #make column to identify original row to join with option plot arguments
    recs[ , row_in := 1:.N]    
    
    # Remove receivers not recovered (records with NA in recover_date_time)
    data.table::setkey(recs, recover_date_time)
    recs <- recs[!list(NA_real_), c("station", "deploy_lat", 
      "deploy_long", "deploy_date_time", 
      "recover_date_time", "row_in")]
  }  


  # Make output directory if it does not already exist
  if(!dir.exists(out_dir)) dir.create(out_dir)

  # extract time sequence for plotting
  t_seq <- unique(work_proc_obj$bin_timestamp)

 
  # make tails if needed
  if(tail_dur == 0){

    #  Create group identifier for plotting
    work_proc_obj[, grp := bin_timestamp]
  } else {

    # make tail groups if needed
    dur <- work_proc_obj[, .(t_seq = sort(unique(bin_timestamp)))]
    dur[, c("t_end", "t_grp") :=
            list(data.table::shift(t_seq, type = "lag",
                                   fill = min(t_seq), n = tail_dur),
                 1:nrow(dur))]

    # group obs for tails
    work_proc_obj[, t_end := bin_timestamp]
    data.table::setkey(dur, t_end, t_seq)

    # merge by overlap
    work_proc_obj <- data.table::foverlaps(work_proc_obj, dur, type = "within",
                          nomatch = 0L, by.x = c("bin_timestamp", "t_end"))
    work_proc_obj <- work_proc_obj[, c("animal_id", "t_seq", "latitude",
                                       "longitude", "record_type", "row_in")]
    data.table::setnames(work_proc_obj, c("animal_id", "bin_timestamp", "latitude",
                              "longitude", "record_type", "row_in"))
    work_proc_obj[, grp := bin_timestamp]
  }

  # set rows in time order
  data.table::setorder(work_proc_obj, bin_timestamp)
  
  # create num group for later
  work_proc_obj[, grp_num := .GRP, by = bin_timestamp]
  
  # determine leading zeros needed by ffmpeg and add as new column
  char <- paste0("%", 0, nchar((length(t_seq))), "d")
  data.table::setkey(work_proc_obj, bin_timestamp)
  work_proc_obj[, f_name := .GRP, by = grp]
  work_proc_obj[, f_name := paste0(sprintf(char, f_name), ".png")]

  # order data for plotting
  data.table::setkey(work_proc_obj, bin_timestamp, animal_id,  record_type)

  # Load background (use example Great Lakes if null)
  if(is.null(bg_map)){
    background <- great_lakes_polygon #example in glatos package
  } else { 
    background <- bg_map

    if(inherits(background, "Spatial")){
      background <- sf::st_as_sf(background)
      message("Converted sp object to sf")
    }

    # if x and y limits are equal to default, then set limits to extent of bg_map
    # if x and y limits are not equal to default, then leave as specified in input arguments.
    if(missing(background_ylim) | all(background_ylim == c(41.3, 49.0))) 
      background_ylim <- as.numeric(sf::st_bbox(bg_map)[c("ymin", "ymax")])
    
    if(missing(background_xlim) | all(background_xlim == c(-92.45, -75.87))) 
      background_xlim <- as.numeric(sf::st_bbox(bg_map)[c("xmin", "xmax")])
  }
    
  # turn off interpolated points if show_interpolated = FALSE
  if(!show_interpolated){
    work_proc_obj[record_type == "interpolated", latitude := NA]
    work_proc_obj[record_type == "interpolated", longitude := NA]
  }
  
  # Calculate the duration of the animation for timeline
  time_period <- range(work_proc_obj$bin_timestamp) 
  
  # define custom plot function
  cust_plot <- function(x, .time_period, .recs, .out_dir, .background,
                        .background_xlim, .background_ylim){

    # Calculate great circle distance in meters of x and y limits.
    # needed to determine aspect ratio of the output
    # old version, new below, needs tested
    #linear_x = geosphere::distMeeus(c(.background_xlim[1], .background_ylim[1]),
    #                                c(.background_xlim[2], .background_ylim[1]))
    #linear_y = geosphere::distMeeus(c(.background_xlim[1], .background_ylim[1]),
    #                                c(.background_xlim[1], .background_ylim[2]))

    linear_x = geodist::geodist_vec(x1 = .background_xlim[1], y1 = .background_ylim[1], x2 = .background_xlim[2], y2 = .background_ylim[1], measure = "haversine")
    linear_y = geodist::geodist_vec(x1 = .background_xlim[1], y1 = .background_ylim[1], x2 = .background_xlim[1], y2 = .background_ylim[2], measure = "haversine")

    # aspect ratio of image
    figRatio <- linear_y / linear_x

    # calculate image height based on aspect ratio
    height <- trunc(2000 * figRatio)

    # plot GL outline and movement points
    png(file.path(.out_dir, x$f_name[1]), width = 2000,
        height = ifelse(height%%2==0, height, height + 1), units = 'px',
        pointsize = 22*figRatio)

    # Plot background image
    # Set bottom margin to plot timeline outside of plot window
    
    #set defaults and apply if needed
    par_args <- list(oma=c(0,0,0,0), mar=c(6,0,0,0), xpd=FALSE)
    #update from defaults...
    if(length(par_inargs) > 0) par_args[names(par_inargs)] <- par_inargs
    
    do.call(par, par_args)

    # Note this call was changed to sf?
    plot(sf::st_geometry(.background), ylim = c(.background_ylim), 
             xlim = c(.background_xlim),
             axes = FALSE, lwd = 2*figRatio, col = "white", bg = "gray74")

    box(lwd = 3 * figRatio)
    
    # Add receiver locations
    if(!is.null(.recs)){
      # extract receivers in the water during plot interval
      sub_recs <- .recs[deploy_date_time <= x$bin_timestamp[1] &  
          (recover_date_time >= x$bin_timestamp[1] & !is.na(recover_date_time))]
      
      # get optional plot arguments that correspond with sub_recs
      sub_rcv_args <- rcv_args[match(sub_recs$row_in,rcv_args$row_in), ] 
      
      # plot receivers; not do.call to include optional input arguments
      do.call(points, c(list(x = sub_recs$deploy_long, y = sub_recs$deploy_lat), 
                        sub_rcv_args[ , !"row_in", with = FALSE]))
    }

    # Add timeline
    par(xpd = TRUE)

    # Define timeline x and y location
    xlim_diff <- diff(.background_xlim)
    ylim_diff <- diff(.background_ylim)
    timeline_y <- rep(.background_ylim[1] - (0.06*ylim_diff), 2)
    timeline_x <- c(.background_xlim[1] + (0.10*xlim_diff),
                    .background_xlim[2] - (0.10*xlim_diff))

    time_dur <- diff(as.numeric(.time_period))
    
    # Add labels to timeline
    labels <- seq(as.POSIXct(format(min(.time_period), "%Y-%m-%d")),
                  as.POSIXct(format(max(.time_period), "%Y-%m-%d")),
                  length.out = 5)
    labels_ticks <- as.POSIXct(format(labels, "%Y-%m-%d"), tz = "GMT")
    ptime <- (as.numeric(labels_ticks) - as.numeric(min(.time_period))) / time_dur
    labels_x <- timeline_x[1] + (diff(timeline_x) * ptime)
    
    #set defaults and apply if needed
    timeline_args = list(side=1, at = labels_x, pos = timeline_y[1], 
                         labels = format(labels, "%Y-%m-%d"), col = "grey70", 
                         lwd = 20*figRatio, lend = 0, lwd.ticks = NA, 
                         col.ticks = 1, cex.axis = 2, padj = 0.5)
 
    #update from ...
    if(length(timeline_inargs) > 0) timeline_args[names(timeline_inargs)] <- 
                                      timeline_inargs    
       
    do.call(axis, timeline_args)
    
    
    # Update timeline
    ptime <- (as.numeric(x[1,"grp"]) - as.numeric(min(.time_period))) / time_dur

    # Proportion of timeline elapsed
    timeline_x_i <- timeline_x[1] + diff(timeline_x) * ptime

    #set defaults and apply if needed
    timeslider_args = list(pch = 21, 
                          cex = 2, bg = "grey40", col = "grey20", lwd = 1)
    
    #update from ...
    if(length(timeslider_inargs) > 0) timeslider_args[names(timeslider_inargs)] <- 
                                        timeslider_inargs    
    
    # Plot slider along timeline at appropriate location
    do.call(points, c(list(x=timeline_x_i, y=timeline_args$pos), 
                      timeslider_args))
   
    
    # Add fish positions
    # get optional plot arguments that correspond with x
    sub_dtc_args <- dtc_args[match(x$row_in, dtc_args$row_in), ] 
    
    do.call(points, c(list(x = x$longitude, y = x$latitude), 
                      sub_dtc_args[ , !"row_in", with = FALSE]))

    dev.off()
  }

  # order for plotting
  data.table::setkey(work_proc_obj, grp_num)


  if(preview){ grpn <- 1 } else {
    # start progress bar
    grpn <- data.table::uniqueN(work_proc_obj$grp)
    if(show_progress) pb <- txtProgressBar(min = 0, max = grpn, style = 3)
  }
  
  # call cust_plot witin data.table
  work_proc_obj[grp_num <= grpn, 
               {if(!preview & show_progress) setTxtProgressBar(pb, .GRP)
                cust_plot(x = .SD, 
                          .time_period = time_period, 
                          .recs = recs, 
                          .out_dir = out_dir,
                          .background = background, 
                          .background_xlim = background_xlim, 
                          .background_ylim = background_ylim 
                )}
                , by = grp,
                .SDcols = c("bin_timestamp", "longitude", "latitude",
                  "record_type", "f_name", "grp", "row_in")]
  
  if(preview) { 
    message("Preview frames written to\n ", out_dir) 
  } else {
    
    if(show_progress) close(pb) 
  
    if(animate){
      make_video(input_dir = out_dir, output = ani_name, overwrite = overwrite)
    }
    
    if(frame_delete) {
        unlink(file.path(out_dir, unique(work_proc_obj$f_name)))
      } else {
        message("Frames written to\n ", out_dir)
      }      
  }
}
=======
#' Create an animated video of spatiotemporal path data
#'
#' Create a set of frames (png image files) showing geographic location data
#' (e.g., detections of tagged fish or interpolated path data) at discrete points
#' in time on top of a Great Lakes shapefile and optionally stitches frames into
#' a video animation (mp4 file).
#'
#'
#' @param proc_obj A data frame created by [interpolate_path()] function or a
#'  data frame containing 'animal_id', 'bin_timestamp', 'latitude', 'longitude',
#'  and 'record_type'
#'
#' @param recs An optional data frame containing at least four columns with
#'  receiver 'deploy_lat', 'deploy_long', 'deploy_date_time', and
#'  'recover_date_time'. Other columns in object will be ignored. Default column
#'  names match GLATOS standard receiver location file (e.g.,
#'  'GLATOS_receiverLocations_yyyymmdd.csv').
#'
#' @param out_dir A character string with file path to directory where individual
#'  frames for animations will be written. Default is working directory.
#'
#' @param background_ylim Vector of two values specifying the min/max values for
#'  y-scale of plot. Units are degrees.
#'
#' @param background_xlim Vector of two values specifying the min/max values for
#'  x-scale of plot. Units are degrees.
#'
#' @param show_interpolated Boolean. Default (TRUE) include interpolated points.
#'
#' @param animate Boolean. Default (TRUE) creates video animation by calling
#'  [make_video()] with `output = ani_name`. Default values are used for all
#'  other arguments. See Details below.
#'
#' @param ani_name Character string with name and extension of animation output
#'  video file. Full path is optional. If file name only (no path), then the
#'  output video is written to 'out_dir' (same as images). To write to working
#'  directory, use "./" prefix (e.g., `ani_name = "./animation.mp4"`. If
#'  `animate = TRUE`, the path and filename are passed to [make_video()].
#'
#' @param frame_delete Boolean.  Default (`frame_delete = TRUE`) delete
#'  individual image frames after animation is created
#'
#' @param overwrite Overwite the animation (output video) file if it already
#'  exists. Default (`overwrite = FALSE`) prevents file from being overwritten
#'  and will result in error if the file exists. Passed to [make_video()] if
#'  `animate = TRUE`.
#'
#' @param tail_dur contains the duration (in same units as
#'  `proc_obj$bin_timestamp`; see [interpolate_path()]) of trailing points in
#'  each frame. Default value is 0 (no trailing points). A value of `Inf` will
#'  show all points from start.
#'
#' @param preview write first frame only.  Useful for checking output before
#'  processing large number of frames.  Default `preview = FALSE`
#'
#' @param bg_map A sf points, lines, or polygons object.  Spatial `sp` or `terra` objects
#'  will be converted to `sf`.  Coordinate system of map must be latitude/longitude (WGS 84).
#'
#' @param show_progress Logical. Progress bar and status messages will be shown
#'  if TRUE (default) and not shown if FALSE.
#'
#' @param ... Optional graphing parameters for customizing elements of fish
#'  location points, receiver location points, timeline, and slider (moves along
#'  the timeline). See also **Details** and **Note** sections.
#'
#' @details
#'
#' ***To customize fish location points (from `proc_obj`):*** Add any argument
#' that can be passed to [points][graphics::points]. The following values will
#' create the default plot:
#' \itemize{
#' \item{`cex:`}{ symbol size; default = 2}
#' \item{`col:`}{ symbol color; default = "blue"}
#' \item{`pch:`}{ symbol type; default = 16}
#' }
#'
#' ***To customize receiver location points (from `recs`):*** Add prefix
#' `recs.` to any argument that can be passed to [points][graphics::points]. The
#' following values will create the default plot:
#' \itemize{
#' \item{`recs.cex:`}{ symbol size; default = 1.5}
#' \item{`recs.pch:`}{ symbol type; default = 16}
#' }
#'
#' ***To customize timeline:*** Add add prefix `timeline.` to any
#' argument of [axis][graphics::axis].  Note all elements of the timeline except
#' the sliding symbol (see 'slider' below) are created by a call to `axis`. The
#' following values will create the default plot:
#' \itemize{
#' \item{`timeline.at:`}{ a sequence with locations of labels (with first
#' and last being start and end) along x-axis; in units of longitude; by default
#' this will center the timeline with five equally-spaced labels in the middle
#' 80% of background_xlim.}
#' \item{`timeline.pos:`}{ location along the y-axis; in units of latitude;
#' by default this will place the timeline up from the bottom 6% of the range
#' of `background_ylim`}
#' \item{`timeline.labels:`}{ text used for labels; default =
#' `format(labels, "\%Y-\%m-\%d")`, where labels are values of proc_obj$bin_timestamp}
#' \item{`timeline.col:`}{ color of line; default = "grey70"}
#' \item{`timeline.lwd:`}{ width of line; default = 20 times the aspect
#' ratio of the plot device}
#' \item{`timeline.cex.axis:`}{size of labels; default = 2}
#' }
#'
#' ***To customize time slider (symbol that slides):*** Add prefix
#' `timeline.` to any argument that can be passed to [points][graphics::points].
#' The following values will create the default plot:
#' \itemize{
#' \item{`timeslider.bg:`}{ a single value with symbol bg color; default =
#' "grey40"}
#' \item{`timeslider.cex:`}{ a single value with symbol size; default = 2}
#' \item{`timeslider.col:`}{ a single value with symbol type; default =
#' "grey20"}
#' \item{`timeslider.pch:`}{ a single value with symbol type; default = 21}
#' }
#'
#' ***To customize parameters controlled by `par`:*** Add prefix
#' `par.` to any argument that can be passed to [par][graphics::par]. Note that
#' `par.mar` controls whitespace behind default timeslider. The following values
#' will create the default plot:
#' \itemize{
#' \item{`par.oma`}{ plot outer margins; default = c(0,0,0,0)}
#' \item{`par.mar`}{ plot inner margins; default = c(6,0,0,0)}
#' }
#'
#' @details If `animate = TRUE` then the animation output file name (`ani_name`
#'  argument) will be passed to the `output` argument in [make_video()]. Default
#'  values for all other [make_video()] arguments will be used. Note that the
#'  default frame rate is 24 frames per second (`framerate` argument in
#'  [make_video()]), which will determine the total length (duration) of the
#'  output video. For example, a video containing 240 images (frames) will run
#'  for 10 seconds at these default parameters. Note that output video duration,
#'  dimensions (size), and other ouput video characteristics can be modified by
#'  calling [make_video()] directly. To do this, set `animate = FALSE` and then
#'  use [make_video()] to create a video from the resulting set of images.
#'
#'
#' @return Sequentially-numbered png files (one for each frame) and one mp4 file
#'  will be written to `out_dir`.
#'
#' @author Todd Hayden, Tom Binder, Chris Holbrook
#'
#' @note
#' *Customizing plot elements with input argument ``...``*
#' The option to allow customization of plot elements with input argument `...`
#' provides a great deal of flexibility, but users will need to be familiar with
#' each associated graphics functions (e.g., [axis][graphics::axis] for timeline
#' arguments). We expect that this will require some trial and error and that
#' input argument `preview = TRUE` will be useful while exploring optional plot
#' arguments.
#'
#'
#' @examples
#' \dontrun{
#'
#' # load detection data
#' det_file <- system.file("extdata", "walleye_detections.csv",
#'   package = "glatos"
#' )
#' dtc <- read_glatos_detections(det_file)
#'
#' # take a look
#' head(dtc)
#'
#' # load receiver location data
#' rec_file <- system.file("extdata",
#'   "sample_receivers.csv",
#'   package = "glatos"
#' )
#' recs <- read_glatos_receivers(rec_file)
#'
#' # call with defaults; linear interpolation
#' pos1 <- interpolate_path(dtc)
#'
#' # make frames, preview the first frame
#' myDir <- paste0(getwd(), "/frames1")
#' make_frames(pos1, recs = recs, out_dir = myDir, preview = TRUE)
#'
#' # make frames but not animation
#' myDir <- paste0(getwd(), "/frames2")
#' make_frames(pos1, recs = recs, out_dir = myDir, animate = FALSE)
#'
#' # make sequential frames, and animate.  Make animation and frames.
#' # change default color of fish markers to red and change marker and size.
#'
#' myDir <- paste0(getwd(), "/frames3")
#' make_frames(pos1,
#'   recs = recs, out_dir = myDir, animate = TRUE,
#'   ani_name = "animation3.mp4", col = "red", pch = 16, cex = 3
#' )
#'
#' # make sequential frames, animate, add 5-day tail
#' myDir <- paste0(getwd(), "/frames4")
#' make_frames(pos1,
#'   recs = recs, out_dir = myDir, animate = TRUE,
#'   ani_name = "animation4.mp4", tail_dur = 5
#' )
#'
#' # make animation, remove frames.
#' myDir <- paste0(getwd(), "/frames5")
#' make_frames(pos1,
#'   recs = recs, out_dir = myDir, animate = TRUE,
#'   ani_name = "animation5.mp4", frame_delete = TRUE
#' )
#' }
#'
#' @export

make_frames <- function(proc_obj, recs = NULL, out_dir = getwd(),
                        background_ylim = c(41.3, 49.0),
                        background_xlim = c(-92.45, -75.87),
                        show_interpolated = TRUE, tail_dur = 0, animate = TRUE,
                        ani_name = "animation.mp4", frame_delete = FALSE,
                        overwrite = FALSE, preview = FALSE,
                        bg_map = NULL, show_progress = TRUE, ...) {
  # NOTE: As of glatos v 0.4.1, the package no longer uses the external program ffmpeg.  Input argument 'ffmpeg' has been removed"

  # expand path to animation output file
  # - place in same file as images (out_dir) if none specified
  # - preserve "./" prefix if specified
  if (animate) {
    # is working directory specifically included by "."?
    starts_with_dot <- grepl(pattern = "^\\.", ani_name)
    if (!starts_with_dot) {
      # includes path to a dir? (separate from out_dir?)
      contains_dir <- dirname(ani_name) != "."
      # if no dir, add out_dir (video in same dir as images)
      if (!contains_dir) ani_name <- file.path(out_dir, ani_name)
    }
  }

  # if overwrite = FALSE, check if animation output file exists
  if (!overwrite & file.exists(ani_name)) {
    stop("Operation aborted ",
      "because output video file ",
      "exists and 'overwrite = ",
      "FALSE'.",
      call. = FALSE
    )
  }

  # Convert proc_obj and recs dataframes into data.table objects
  work_proc_obj <- data.table::as.data.table(proc_obj)

  # make column to identify original row to join with option plot arguments
  work_proc_obj[, row_in := 1:.N]


  # capture optional plot arguments passed via ellipses
  #  and add original row indices to join on both
  inargs <- list(...)
  # set defaults and apply if needed
  rcv_args <- list(pch = 16, cex = 1.5)
  dtc_args <- list(pch = 16, col = "blue", cex = 2)

  # identify and subset par arguments
  par_inargs <- inargs[grepl("^par\\.", names(inargs))] # temporary
  # identify and subset receiver point arguments
  rcv_inargs <- inargs[grepl("^recs\\.", names(inargs))] # temporary
  # identify and subset timeline arguments
  timeline_inargs <- inargs[grepl("^timeline\\.", names(inargs))]
  # identify and subset timeslider arguments
  timeslider_inargs <- inargs[grepl("^timeslider\\.", names(inargs))]

  # identify dtc input arguments
  dtc_inarg_names <- setdiff(names(inargs), c(
    names(par_inargs),
    names(rcv_inargs),
    names(timeline_inargs),
    names(timeslider_inargs)
  ))

  # identify and subset detection point arguments
  dtc_inargs <- inargs[dtc_inarg_names]
  # strip argument names
  names(par_inargs) <- gsub("^par\\.", "", names(par_inargs))
  names(timeline_inargs) <- gsub("^timeline\\.", "", names(timeline_inargs))
  names(timeslider_inargs) <- gsub("^timeslider\\.", "", names(timeslider_inargs))
  names(rcv_inargs) <- gsub("^recs\\.", "", names(rcv_inargs))

  # update from ...
  if (length(rcv_inargs) > 0) rcv_args[names(rcv_inargs)] <- rcv_inargs
  # update from ...
  if (length(dtc_inargs) > 0) dtc_args[names(dtc_inargs)] <- dtc_inargs

  # expand single rcv_args elements to equal number of rows in recs
  if (!is.null(recs)) {
    for (i in 1:length(rcv_args)) {
      if (length(rcv_args[[i]] == 1)) {
        rcv_args[[i]] <- rep(rcv_args[[i]], nrow(recs))
      } else if (length(rcv_args[[i]]) != nrow(recs)) {
        stop(paste0(
          "Length of optional plot parameters pass via '...' ",
          "must be 1 or equal to\n number of rows in input data."
        ))
      }
    }
  }

  # expand single dtc_args elements to equal number of rows in work_proc_obj
  for (i in 1:length(dtc_args)) {
    if (length(dtc_args[[i]]) == 1) {
      dtc_args[[i]] <- rep(dtc_args[[i]], nrow(work_proc_obj))
    } else if (length(dtc_args[[i]]) != nrow(work_proc_obj)) {
      stop(paste0(
        "Length of optional plot parameters pass via '...' ",
        "must be 1 or equal to\n number of rows in input data."
      ))
    }
  }

  # coerce to data.table and add original row index (for join to recs)
  rcv_args <- data.table::as.data.table(rcv_args)
  rcv_args[, row_in := 1:.N]
  dtc_args <- data.table::as.data.table(dtc_args)
  dtc_args[, row_in := 1:.N]


  # set recs to data.table and remove receivers not recovered
  if (!is.null(recs)) {
    recs <- data.table::as.data.table(recs)

    # make column to identify original row to join with option plot arguments
    recs[, row_in := 1:.N]

    # Remove receivers not recovered (records with NA in recover_date_time)
    data.table::setkey(recs, recover_date_time)
    recs <- recs[!list(NA_real_), c(
      "station", "deploy_lat",
      "deploy_long", "deploy_date_time",
      "recover_date_time", "row_in"
    )]
  }


  # Make output directory if it does not already exist
  if (!dir.exists(out_dir)) dir.create(out_dir)

  # extract time sequence for plotting
  t_seq <- unique(work_proc_obj$bin_timestamp)


  # make tails if needed
  if (tail_dur == 0) {
    #  Create group identifier for plotting
    work_proc_obj[, grp := bin_timestamp]
  } else {
    # make tail groups if needed
    dur <- work_proc_obj[, .(t_seq = sort(unique(bin_timestamp)))]
    dur[, c("t_end", "t_grp") :=
      list(
        data.table::shift(t_seq,
          type = "lag",
          fill = min(t_seq), n = tail_dur
        ),
        1:nrow(dur)
      )]

    # group obs for tails
    work_proc_obj[, t_end := bin_timestamp]
    data.table::setkey(dur, t_end, t_seq)

    # merge by overlap
    work_proc_obj <- data.table::foverlaps(work_proc_obj, dur,
      type = "within",
      nomatch = 0L, by.x = c("bin_timestamp", "t_end")
    )
    work_proc_obj <- work_proc_obj[, c(
      "animal_id", "t_seq", "latitude",
      "longitude", "record_type", "row_in"
    )]
    data.table::setnames(work_proc_obj, c(
      "animal_id", "bin_timestamp", "latitude",
      "longitude", "record_type", "row_in"
    ))
    work_proc_obj[, grp := bin_timestamp]
  }

  # set rows in time order
  data.table::setorder(work_proc_obj, bin_timestamp)

  # create num group for later
  work_proc_obj[, grp_num := .GRP, by = bin_timestamp]

  # determine leading zeros needed by ffmpeg and add as new column
  char <- paste0("%", 0, nchar((length(t_seq))), "d")
  data.table::setkey(work_proc_obj, bin_timestamp)
  work_proc_obj[, f_name := .GRP, by = grp]
  work_proc_obj[, f_name := paste0(sprintf(char, f_name), ".png")]

  # order data for plotting
  data.table::setkey(work_proc_obj, bin_timestamp, animal_id, record_type)

  # Load background (use example Great Lakes if null)
  if (is.null(bg_map)) {
    background <- great_lakes_polygon # example in glatos package
  } else {
    background <- bg_map

    # convert to sf if sp::Spatial object
    if (inherits(background, "Spatial")) {
      background <- sf::st_as_sf(background)
      message("Converted sp object to sf")
    }

    # convert to sf if map is terra::SpatVector object
    if (inherits(background, "SpatVector")) {
      background <- sf::st_as_sf(background)
      message("Converted terra object to sf")
    }

    # convert to WGS 84 (EPSG 4326)
    if (st_crs(background)$epsg != 4326) {
      background <- sf::st_transform(background, 4326)
      message("Converted background to long/lat (epsg: 4326) CRS")
    }

    # if x and y limits are equal to default, then set limits to extent of bg_map
    # if x and y limits are not equal to default, then leave as specified in input arguments.
    if (missing(background_ylim) | all(background_ylim == c(41.3, 49.0))) background_ylim <- as.numeric(st_bbox(bg_map)[c("ymin", "ymax")])
    if (missing(background_xlim) | all(background_xlim == c(-92.45, -75.87))) background_xlim <- as.numeric(st_bbox(bg_map)[c("xmin", "xmax")])
  }

  # turn off interpolated points if show_interpolated = FALSE
  if (!show_interpolated) {
    work_proc_obj[record_type == "interpolated", latitude := NA]
    work_proc_obj[record_type == "interpolated", longitude := NA]
  }

  # Calculate the duration of the animation for timeline
  time_period <- range(work_proc_obj$bin_timestamp)

  # define custom plot function
  cust_plot <- function(x, .time_period, .recs, .out_dir, .background,
                        .background_xlim, .background_ylim) {
    # Calculate great circle distance in meters of x and y limits.
    # needed to determine aspect ratio of the output

    # old version, new below, needs tested
    # linear_x = geosphere::distMeeus(c(.background_xlim[1], .background_ylim[1]),
    #                                c(.background_xlim[2], .background_ylim[1]))
    # linear_y = geosphere::distMeeus(c(.background_xlim[1], .background_ylim[1]),
    #                                c(.background_xlim[1], .background_ylim[2]))

    linear_x <- geodist::geodist_vec(
      x1 = .background_xlim[1],
      y1 = .background_ylim[1],
      x2 = .background_xlim[2],
      y2 = .background_ylim[1],
      measure = "haversine"
    )

    linear_y <- geodist::geodist_vec(
      x1 = .background_xlim[1],
      y1 = .background_ylim[1],
      x2 = .background_xlim[1],
      y2 = .background_ylim[2],
      measure = "haversine"
    )

    # aspect ratio of image
    figRatio <- linear_y / linear_x

    # calculate image height based on aspect ratio
    height <- trunc(2000 * figRatio)

    # plot GL outline and movement points
    png(file.path(.out_dir, x$f_name[1]),
      width = 2000,
      height = ifelse(height %% 2 == 0, height, height + 1), units = "px",
      pointsize = 22 * figRatio
    )

    # Plot background image
    # Set bottom margin to plot timeline outside of plot window

    # set defaults and apply if needed
    par_args <- list(oma = c(0, 0, 0, 0), mar = c(6, 0, 0, 0), xpd = FALSE)
    # update from defaults...
    if (length(par_inargs) > 0) par_args[names(par_inargs)] <- par_inargs

    do.call(par, par_args)

    # Note this call was changed to sf?
    plot(sf::st_geometry(.background),
      ylim = c(.background_ylim),
      xlim = c(.background_xlim),
      axes = FALSE, lwd = 2 * figRatio, col = "white", bg = "gray74"
    )

    box(lwd = 3 * figRatio)

    # Add receiver locations
    if (!is.null(.recs)) {
      # extract receivers in the water during plot interval
      sub_recs <- .recs[deploy_date_time <= x$bin_timestamp[1] &
        (recover_date_time >= x$bin_timestamp[1] & !is.na(recover_date_time))]

      # get optional plot arguments that correspond with sub_recs
      sub_rcv_args <- rcv_args[match(sub_recs$row_in, rcv_args$row_in), ]

      # plot receivers; not do.call to include optional input arguments
      do.call(points, c(
        list(x = sub_recs$deploy_long, y = sub_recs$deploy_lat),
        sub_rcv_args[, !"row_in", with = FALSE]
      ))
    }

    # Add timeline
    par(xpd = TRUE)

    # Define timeline x and y location
    xlim_diff <- diff(.background_xlim)
    ylim_diff <- diff(.background_ylim)
    timeline_y <- rep(.background_ylim[1] - (0.06 * ylim_diff), 2)
    timeline_x <- c(
      .background_xlim[1] + (0.10 * xlim_diff),
      .background_xlim[2] - (0.10 * xlim_diff)
    )

    time_dur <- diff(as.numeric(.time_period))

    # Add labels to timeline
    labels <- seq(as.POSIXct(format(min(.time_period), "%Y-%m-%d")),
      as.POSIXct(format(max(.time_period), "%Y-%m-%d")),
      length.out = 5
    )
    labels_ticks <- as.POSIXct(format(labels, "%Y-%m-%d"), tz = "GMT")
    ptime <- (as.numeric(labels_ticks) - as.numeric(min(.time_period))) / time_dur
    labels_x <- timeline_x[1] + (diff(timeline_x) * ptime)

    # set defaults and apply if needed
    timeline_args <- list(
      side = 1, at = labels_x, pos = timeline_y[1],
      labels = format(labels, "%Y-%m-%d"), col = "grey70",
      lwd = 20 * figRatio, lend = 0, lwd.ticks = NA,
      col.ticks = 1, cex.axis = 2, padj = 0.5
    )

    # update from ...
    if (length(timeline_inargs) > 0) {
      timeline_args[names(timeline_inargs)] <-
        timeline_inargs
    }

    do.call(axis, timeline_args)


    # Update timeline
    ptime <- (as.numeric(x[1, "grp"]) - as.numeric(min(.time_period))) / time_dur

    # Proportion of timeline elapsed
    timeline_x_i <- timeline_x[1] + diff(timeline_x) * ptime

    # set defaults and apply if needed
    timeslider_args <- list(
      pch = 21,
      cex = 2, bg = "grey40", col = "grey20", lwd = 1
    )

    # update from ...
    if (length(timeslider_inargs) > 0) {
      timeslider_args[names(timeslider_inargs)] <-
        timeslider_inargs
    }

    # Plot slider along timeline at appropriate location
    do.call(points, c(
      list(x = timeline_x_i, y = timeline_args$pos),
      timeslider_args
    ))


    # Add fish positions
    # get optional plot arguments that correspond with x
    sub_dtc_args <- dtc_args[match(x$row_in, dtc_args$row_in), ]

    do.call(points, c(
      list(x = x$longitude, y = x$latitude),
      sub_dtc_args[, !"row_in", with = FALSE]
    ))

    dev.off()
  }

  # order for plotting
  data.table::setkey(work_proc_obj, grp_num)


  if (preview) {
    grpn <- 1
  } else {
    # start progress bar
    grpn <- data.table::uniqueN(work_proc_obj$grp)
    if (show_progress) pb <- txtProgressBar(min = 0, max = grpn, style = 3)
  }

  # call cust_plot witin data.table
  work_proc_obj[grp_num <= grpn,
    {
      if (!preview & show_progress) setTxtProgressBar(pb, .GRP)
      cust_plot(
        x = .SD,
        .time_period = time_period,
        .recs = recs,
        .out_dir = out_dir,
        .background = background,
        .background_xlim = background_xlim,
        .background_ylim = background_ylim
      )
    },
    by = grp,
    .SDcols = c(
      "bin_timestamp", "longitude", "latitude",
      "record_type", "f_name", "grp", "row_in"
    )
  ]

  if (preview) {
    message("Preview frames written to\n ", out_dir)
  } else {
    if (show_progress) close(pb)

    if (animate) {
      make_video(input_dir = out_dir, output = ani_name, overwrite = overwrite)
    }

    if (frame_delete) {
      unlink(file.path(out_dir, unique(work_proc_obj$f_name)))
    } else {
      message("Frames written to\n ", out_dir)
    }
  }
}
>>>>>>> 8c1e2383
<|MERGE_RESOLUTION|>--- conflicted
+++ resolved
@@ -1,1194 +1,637 @@
-<<<<<<< HEAD
-#'Create an animated video of spatiotemporal path data
-#'
-#'Create a set of frames (png image files) showing geographic location data
-#'(e.g., detections of tagged fish or interpolated path data) at discrete points
-#'in time on top of a Great Lakes shapefile and optionally stitches frames into
-#'a video animation (mp4 file).
-#'
-#'
-#'@param proc_obj A data frame created by [interpolate_path()] function or a
-#'  data frame containing 'animal_id', 'bin_timestamp', 'latitude', 'longitude',
-#'  and 'record_type'
-#'
-#'@param recs An optional data frame containing at least four columns with
-#'  receiver 'deploy_lat', 'deploy_long', 'deploy_date_time', and
-#'  'recover_date_time'. Other columns in object will be ignored. Default column
-#'  names match GLATOS standard receiver location file (e.g.,
-#'  'GLATOS_receiverLocations_yyyymmdd.csv').
-#'
-#'@param out_dir A character string with file path to directory where individual
-#'  frames for animations will be written. Default is working directory.
-#'
-#'@param background_ylim Vector of two values specifying the min/max values for
-#'  y-scale of plot. Units are degrees.
-#'
-#'@param background_xlim Vector of two values specifying the min/max values for
-#'  x-scale of plot. Units are degrees.
-#'
-#'@param show_interpolated Boolean. Default (TRUE) include interpolated points.
-#'
-#'@param animate Boolean. Default (TRUE) creates video animation by calling
-#'  [make_video()] with `output = ani_name`. Default values are used for all
-#'  other arguments. See Details below.
-#'
-#'@param ani_name Character string with name and extension of animation output
-#'  video file. Full path is optional. If file name only (no path), then the
-#'  output video is written to 'out_dir' (same as images). To write to working
-#'  directory, use "./" prefix (e.g., `ani_name = "./animation.mp4"`. If
-#'  `animate = TRUE`, the path and filename are passed to [make_video()].
-#'
-#'@param frame_delete Boolean.  Default (`frame_delete = TRUE`) delete
-#'  individual image frames after animation is created
-#'
-#'@param overwrite Overwite the animation (output video) file if it already
-#'  exists. Default (`overwrite = FALSE`) prevents file from being overwritten
-#'  and will result in error if the file exists. Passed to [make_video()] if
-#'  `animate = TRUE`.
-#'
-#'@param tail_dur contains the duration (in same units as
-#'  `proc_obj$bin_timestamp`; see [interpolate_path()]) of trailing points in
-#'  each frame. Default value is 0 (no trailing points). A value of `Inf` will
-#'  show all points from start.
-#'
-#'@param preview write first frame only.  Useful for checking output before
-#'  processing large number of frames.  Default `preview = FALSE`
-#'
-#'@param bg_map A sf points, lines, or polygons object.  Spatial `sp` objects will be converted to `sf`
-#'
-#'@param show_progress Logical. Progress bar and status messages will be shown
-#'  if TRUE (default) and not shown if FALSE.
-#'
-#'@param ... Optional graphing parameters for customizing elements of fish
-#'  location points, receiver location points, timeline, and slider (moves along
-#'  the timeline). See also **Details** and **Note** sections.
-#'
-#'@details
-#'
-#' ***To customize fish location points (from `proc_obj`):*** Add any argument 
-#' that can be passed to [points][graphics::points]. 
-#' The following values will create the default plot:
-#' \itemize{
-#' \item{`cex:`}{ symbol size; default = 2}
-#' \item{`col:`}{ symbol color; default = "blue"}
-#' \item{`pch:`}{ symbol type; default = 16}
-#' }
-#'
-#' ***To customize receiver location points (from `recs`):*** Add prefix
-#'  `recs.` to any argument that can be passed to [points][graphics::points].
-#'  The following values will create the default plot:
-#' \itemize{
-#' \item{`recs.cex:`}{ symbol size; default = 1.5}
-#' \item{`recs.pch:`}{ symbol type; default = 16}
-#' }
-#'
-
-#' ***To customize timeline:*** Add add prefix `timeline.` to any
-#'  argument of [axis][graphics::axis].  Note all elements of the timeline
-#'  except the sliding symbol (see 'slider' below) are created by a call to
-#'  `axis`. The following values will create the default plot:
-#' \itemize{
-#' \item{`timeline.at:`}{ a sequence with locations of labels (with first
-#' and last being start and end) along x-axis; in units of longitude; by default
-#' this will center the timeline with five equally-spaced labels in the middle
-#' 80% of background_xlim.}
-#' \item{`timeline.pos:`}{ location along the y-axis; in units of latitude;
-#' by default this will place the timeline up from the bottom 6% of the range
-#' of `background_ylim`}
-#' \item{`timeline.labels:`}{ text used for labels; default =
-#' `format(labels, "\%Y-\%m-\%d")`, where labels are values of proc_obj$bin_timestamp}
-#' \item{`timeline.col:`}{ color of line; default = "grey70"}
-#' \item{`timeline.lwd:`}{ width of line; default = 20 times the aspect
-#' ratio of the plot device}
-#' \item{`timeline.cex.axis:`}{size of labels; default = 2}
-#' }
-#'
-#' ***To customize time slider (symbol that slides):*** Add prefix
-#'  `timeline.` to any argument that can be passed to
-#'  [points][graphics::points]. The following values will create the default
-#'  plot:
-#' \itemize{
-#' \item{`timeslider.bg:`}{ a single value with symbol bg color; default =
-#' "grey40"}
-#' \item{`timeslider.cex:`}{ a single value with symbol size; default = 2}
-#' \item{`timeslider.col:`}{ a single value with symbol type; default =
-#' "grey20"}
-#' \item{`timeslider.pch:`}{ a single value with symbol type; default = 21}
-#' }
-#'
-#' ***To customize parameters controlled by `par`:*** Add prefix
-#'  `par.` to any argument that can be passed to [par][graphics::par]. Note that
-#'  `par.mar` controls whitespace behind default timeslider. The following
-#'  values will create the default plot:
-#' \itemize{
-#' \item{`par.oma`}{ plot outer margins; default = c(0,0,0,0)}
-#' \item{`par.mar`}{ plot inner margins; default = c(6,0,0,0)}
-#' }
-#'
-#'@details If `animate = TRUE` then the animation output file name (`ani_name`
-#'  argument) will be passed to the `output` argument in [make_video()]. Default
-#'  values for all other [make_video()] arguments will be used. Note that the
-#'  default frame rate is 24 frames per second (`framerate` argument in
-#'  [make_video()]), which will determine the total length (duration) of the
-#'  output video. For example, a video containing 240 images (frames) will run
-#'  for 10 seconds at these default parameters. Note that output video duration,
-#'  dimensions (size), and other ouput video characteristics can be modified by
-#'  calling [make_video()] directly. To do this, set `animate = FALSE` and then
-#'  use [make_video()] to create a video from the resulting set of images.
-#'
-#'
-#'@return Sequentially-numbered png files (one for each frame) and one mp4 file
-#'  will be written to `out_dir`.
-#'
-#'@author Todd Hayden, Tom Binder, Chris Holbrook
-#'
-#'@note
-#' *Customizing plot elements with input argument ``...``*
-#'The option to allow customization of plot elements with input argument `...`
-#'provides a great deal of flexibility, but users will need to be familiar with
-#'each associated graphics functions (e.g., [axis][graphics::axis] for timeline
-#'arguments). We expect that this will require some trial and error and that
-#'input argument `preview = TRUE` will be useful while exploring optional plot
-#'arguments.
-#'
-#'
-#' @examples
-#'
-#' \dontrun{
-#'
-#' # load detection data
-#' det_file <- system.file("extdata", "walleye_detections.csv",
-#'                          package = "glatos")
-#' dtc <- read_glatos_detections(det_file)
-#'
-#' # take a look
-#' head(dtc)
-#'
-#' # load receiver location data
-#' rec_file <- system.file("extdata",
-#'   "sample_receivers.csv", package = "glatos")
-#' recs <- read_glatos_receivers(rec_file)
-#'
-#' # call with defaults; linear interpolation
-#' pos1 <- interpolate_path(dtc)
-#'
-#' # make frames, preview the first frame
-#' myDir <- paste0(getwd(),"/frames1")
-#' make_frames(pos1, recs=recs, out_dir=myDir, preview = TRUE)
-#'
-#' # make frames but not animation
-#' myDir <- paste0(getwd(),"/frames2")
-#' make_frames(pos1, recs=recs, out_dir=myDir, animate = FALSE)
-#'
-#' # make sequential frames, and animate.
-#' # change default color of fish markers to red and change marker and size.
-#' myDir <- paste0(getwd(), "/frames3")
-#' make_frames(pos1, recs=recs, out_dir=myDir, animate = TRUE,
-#'             ani_name = "animation3.mp4", col="red", pch = 16, cex = 3)
-#'
-#' # make sequential frames, animate, add 5-day tail
-#' myDir <- paste0(getwd(), "/frames4")
-#' make_frames(pos1, recs=recs, out_dir=myDir, animate = TRUE,
-#'             ani_name = "animation4.mp4", tail_dur=5)
-#'
-#' # make animation, remove frames.
-#' myDir <- paste0(getwd(), "/frames5")
-#' make_frames(pos1, recs=recs, out_dir=myDir, animate = TRUE,
-#'             ani_name = "animation5.mp4", frame_delete = TRUE)
-#'
-#'}
-#'
-#'@export
-
-make_frames <- function(proc_obj, recs = NULL, out_dir = getwd(),
-                        background_ylim = c(41.3, 49.0),
-                        background_xlim = c(-92.45, -75.87),
-                        show_interpolated = TRUE, tail_dur = 0, animate = TRUE,
-                        ani_name = "animation.mp4", frame_delete = FALSE,
-                        overwrite = FALSE, preview = FALSE, 
-                        bg_map = NULL, show_progress = TRUE, ...){
-  
-  #NOTE: As of glatos v 0.4.1, the package no longer uses the external program ffmpeg.  Input argument 'ffmpeg' has been removed"
-  
-  #expand path to animation output file
-  # - place in same file as images (out_dir) if none specified
-  # - preserve "./" prefix if specified
-  if(animate){
-    #is working directory specifically included by "."?
-    starts_with_dot <- grepl(pattern = "^\\.", ani_name)
-    if(!starts_with_dot) {
-      #includes path to a dir? (separate from out_dir?)
-      contains_dir <- dirname(ani_name) != "."
-      #if no dir, add out_dir (video in same dir as images)
-      if(!contains_dir) ani_name <- file.path(out_dir, ani_name)
-    }
-  }
-  
-  #if overwrite = FALSE, check if animation output file exists
-  if(!overwrite & file.exists(ani_name)) stop("Operation aborted ", 
-                                              "because output video file ", 
-                                              "exists and 'overwrite = ", 
-                                              "FALSE'.", call. = FALSE)
-  
-  # Convert proc_obj and recs dataframes into data.table objects
-  work_proc_obj <- data.table::as.data.table(proc_obj)
-
-  #make column to identify original row to join with option plot arguments
-  work_proc_obj[ , row_in := 1:.N]  
-    
-  
-  # capture optional plot arguments passed via ellipses
-  #  and add original row indices to join on both
-  inargs <- list(...)
-  #set defaults and apply if needed
-  rcv_args <- list(pch = 16, cex = 1.5)
-  dtc_args <- list(pch = 16, col = "blue", cex = 2)
-
-  #identify and subset par arguments
-  par_inargs <- inargs[grepl("^par\\.", names(inargs))] #temporary
-  #identify and subset receiver point arguments
-  rcv_inargs <- inargs[grepl("^recs\\.", names(inargs))] #temporary
-  #identify and subset timeline arguments
-  timeline_inargs <- inargs[grepl("^timeline\\.", names(inargs))]
-  #identify and subset timeslider arguments
-  timeslider_inargs <- inargs[grepl("^timeslider\\.", names(inargs))]
-  
-  #identify dtc input arguments
-  dtc_inarg_names <- setdiff(names(inargs), c(names(par_inargs),
-    names(rcv_inargs),
-    names(timeline_inargs),
-    names(timeslider_inargs)))
-  
-  #identify and subset detection point arguments
-  dtc_inargs <- inargs[dtc_inarg_names]
-  #strip argument names
-  names(par_inargs) <- gsub("^par\\.", "", names(par_inargs))
-  names(timeline_inargs) <- gsub("^timeline\\.", "", names(timeline_inargs))
-  names(timeslider_inargs) <- gsub("^timeslider\\.", "", names(timeslider_inargs))
-  names(rcv_inargs) <- gsub("^recs\\.", "", names(rcv_inargs))
-  
-  #update from ...
-  if(length(rcv_inargs) > 0) rcv_args[names(rcv_inargs)] <- rcv_inargs
-  #update from ...
-  if(length(dtc_inargs) > 0) dtc_args[names(dtc_inargs)] <- dtc_inargs
-      
-  #expand single rcv_args elements to equal number of rows in recs
-  if(!is.null(recs)){
-    for(i in 1:length(rcv_args)) {
-      if(length(rcv_args[[i]] == 1)) {
-        rcv_args[[i]] <- rep(rcv_args[[i]], nrow(recs))
-      } else if (length(rcv_args[[i]]) != nrow(recs)) {
-           stop(paste0("Length of optional plot parameters pass via '...' ",
-             "must be 1 or equal to\n number of rows in input data."))
-        }
-    }
-  }
-
-  #expand single dtc_args elements to equal number of rows in work_proc_obj
-  for(i in 1:length(dtc_args)) {
-    if(length(dtc_args[[i]]) == 1) {
-      dtc_args[[i]] <- rep(dtc_args[[i]], nrow(work_proc_obj))
-    } else if (length(dtc_args[[i]]) != nrow(work_proc_obj)) {
-      stop(paste0("Length of optional plot parameters pass via '...' ",
-        "must be 1 or equal to\n number of rows in input data."))
-    }
-  }    
-  
-  #coerce to data.table and add original row index (for join to recs)
-  rcv_args <- data.table::as.data.table(rcv_args)
-  rcv_args[ , row_in := 1:.N]
-  dtc_args <- data.table::as.data.table(dtc_args)
-  dtc_args[ , row_in := 1:.N]
-  
-  
-  # set recs to data.table and remove receivers not recovered
-  if(!is.null(recs)){
-    recs <- data.table::as.data.table(recs)
-    
-    #make column to identify original row to join with option plot arguments
-    recs[ , row_in := 1:.N]    
-    
-    # Remove receivers not recovered (records with NA in recover_date_time)
-    data.table::setkey(recs, recover_date_time)
-    recs <- recs[!list(NA_real_), c("station", "deploy_lat", 
-      "deploy_long", "deploy_date_time", 
-      "recover_date_time", "row_in")]
-  }  
-
-
-  # Make output directory if it does not already exist
-  if(!dir.exists(out_dir)) dir.create(out_dir)
-
-  # extract time sequence for plotting
-  t_seq <- unique(work_proc_obj$bin_timestamp)
-
- 
-  # make tails if needed
-  if(tail_dur == 0){
-
-    #  Create group identifier for plotting
-    work_proc_obj[, grp := bin_timestamp]
-  } else {
-
-    # make tail groups if needed
-    dur <- work_proc_obj[, .(t_seq = sort(unique(bin_timestamp)))]
-    dur[, c("t_end", "t_grp") :=
-            list(data.table::shift(t_seq, type = "lag",
-                                   fill = min(t_seq), n = tail_dur),
-                 1:nrow(dur))]
-
-    # group obs for tails
-    work_proc_obj[, t_end := bin_timestamp]
-    data.table::setkey(dur, t_end, t_seq)
-
-    # merge by overlap
-    work_proc_obj <- data.table::foverlaps(work_proc_obj, dur, type = "within",
-                          nomatch = 0L, by.x = c("bin_timestamp", "t_end"))
-    work_proc_obj <- work_proc_obj[, c("animal_id", "t_seq", "latitude",
-                                       "longitude", "record_type", "row_in")]
-    data.table::setnames(work_proc_obj, c("animal_id", "bin_timestamp", "latitude",
-                              "longitude", "record_type", "row_in"))
-    work_proc_obj[, grp := bin_timestamp]
-  }
-
-  # set rows in time order
-  data.table::setorder(work_proc_obj, bin_timestamp)
-  
-  # create num group for later
-  work_proc_obj[, grp_num := .GRP, by = bin_timestamp]
-  
-  # determine leading zeros needed by ffmpeg and add as new column
-  char <- paste0("%", 0, nchar((length(t_seq))), "d")
-  data.table::setkey(work_proc_obj, bin_timestamp)
-  work_proc_obj[, f_name := .GRP, by = grp]
-  work_proc_obj[, f_name := paste0(sprintf(char, f_name), ".png")]
-
-  # order data for plotting
-  data.table::setkey(work_proc_obj, bin_timestamp, animal_id,  record_type)
-
-  # Load background (use example Great Lakes if null)
-  if(is.null(bg_map)){
-    background <- great_lakes_polygon #example in glatos package
-  } else { 
-    background <- bg_map
-
-    if(inherits(background, "Spatial")){
-      background <- sf::st_as_sf(background)
-      message("Converted sp object to sf")
-    }
-
-    # if x and y limits are equal to default, then set limits to extent of bg_map
-    # if x and y limits are not equal to default, then leave as specified in input arguments.
-    if(missing(background_ylim) | all(background_ylim == c(41.3, 49.0))) 
-      background_ylim <- as.numeric(sf::st_bbox(bg_map)[c("ymin", "ymax")])
-    
-    if(missing(background_xlim) | all(background_xlim == c(-92.45, -75.87))) 
-      background_xlim <- as.numeric(sf::st_bbox(bg_map)[c("xmin", "xmax")])
-  }
-    
-  # turn off interpolated points if show_interpolated = FALSE
-  if(!show_interpolated){
-    work_proc_obj[record_type == "interpolated", latitude := NA]
-    work_proc_obj[record_type == "interpolated", longitude := NA]
-  }
-  
-  # Calculate the duration of the animation for timeline
-  time_period <- range(work_proc_obj$bin_timestamp) 
-  
-  # define custom plot function
-  cust_plot <- function(x, .time_period, .recs, .out_dir, .background,
-                        .background_xlim, .background_ylim){
-
-    # Calculate great circle distance in meters of x and y limits.
-    # needed to determine aspect ratio of the output
-    # old version, new below, needs tested
-    #linear_x = geosphere::distMeeus(c(.background_xlim[1], .background_ylim[1]),
-    #                                c(.background_xlim[2], .background_ylim[1]))
-    #linear_y = geosphere::distMeeus(c(.background_xlim[1], .background_ylim[1]),
-    #                                c(.background_xlim[1], .background_ylim[2]))
-
-    linear_x = geodist::geodist_vec(x1 = .background_xlim[1], y1 = .background_ylim[1], x2 = .background_xlim[2], y2 = .background_ylim[1], measure = "haversine")
-    linear_y = geodist::geodist_vec(x1 = .background_xlim[1], y1 = .background_ylim[1], x2 = .background_xlim[1], y2 = .background_ylim[2], measure = "haversine")
-
-    # aspect ratio of image
-    figRatio <- linear_y / linear_x
-
-    # calculate image height based on aspect ratio
-    height <- trunc(2000 * figRatio)
-
-    # plot GL outline and movement points
-    png(file.path(.out_dir, x$f_name[1]), width = 2000,
-        height = ifelse(height%%2==0, height, height + 1), units = 'px',
-        pointsize = 22*figRatio)
-
-    # Plot background image
-    # Set bottom margin to plot timeline outside of plot window
-    
-    #set defaults and apply if needed
-    par_args <- list(oma=c(0,0,0,0), mar=c(6,0,0,0), xpd=FALSE)
-    #update from defaults...
-    if(length(par_inargs) > 0) par_args[names(par_inargs)] <- par_inargs
-    
-    do.call(par, par_args)
-
-    # Note this call was changed to sf?
-    plot(sf::st_geometry(.background), ylim = c(.background_ylim), 
-             xlim = c(.background_xlim),
-             axes = FALSE, lwd = 2*figRatio, col = "white", bg = "gray74")
-
-    box(lwd = 3 * figRatio)
-    
-    # Add receiver locations
-    if(!is.null(.recs)){
-      # extract receivers in the water during plot interval
-      sub_recs <- .recs[deploy_date_time <= x$bin_timestamp[1] &  
-          (recover_date_time >= x$bin_timestamp[1] & !is.na(recover_date_time))]
-      
-      # get optional plot arguments that correspond with sub_recs
-      sub_rcv_args <- rcv_args[match(sub_recs$row_in,rcv_args$row_in), ] 
-      
-      # plot receivers; not do.call to include optional input arguments
-      do.call(points, c(list(x = sub_recs$deploy_long, y = sub_recs$deploy_lat), 
-                        sub_rcv_args[ , !"row_in", with = FALSE]))
-    }
-
-    # Add timeline
-    par(xpd = TRUE)
-
-    # Define timeline x and y location
-    xlim_diff <- diff(.background_xlim)
-    ylim_diff <- diff(.background_ylim)
-    timeline_y <- rep(.background_ylim[1] - (0.06*ylim_diff), 2)
-    timeline_x <- c(.background_xlim[1] + (0.10*xlim_diff),
-                    .background_xlim[2] - (0.10*xlim_diff))
-
-    time_dur <- diff(as.numeric(.time_period))
-    
-    # Add labels to timeline
-    labels <- seq(as.POSIXct(format(min(.time_period), "%Y-%m-%d")),
-                  as.POSIXct(format(max(.time_period), "%Y-%m-%d")),
-                  length.out = 5)
-    labels_ticks <- as.POSIXct(format(labels, "%Y-%m-%d"), tz = "GMT")
-    ptime <- (as.numeric(labels_ticks) - as.numeric(min(.time_period))) / time_dur
-    labels_x <- timeline_x[1] + (diff(timeline_x) * ptime)
-    
-    #set defaults and apply if needed
-    timeline_args = list(side=1, at = labels_x, pos = timeline_y[1], 
-                         labels = format(labels, "%Y-%m-%d"), col = "grey70", 
-                         lwd = 20*figRatio, lend = 0, lwd.ticks = NA, 
-                         col.ticks = 1, cex.axis = 2, padj = 0.5)
- 
-    #update from ...
-    if(length(timeline_inargs) > 0) timeline_args[names(timeline_inargs)] <- 
-                                      timeline_inargs    
-       
-    do.call(axis, timeline_args)
-    
-    
-    # Update timeline
-    ptime <- (as.numeric(x[1,"grp"]) - as.numeric(min(.time_period))) / time_dur
-
-    # Proportion of timeline elapsed
-    timeline_x_i <- timeline_x[1] + diff(timeline_x) * ptime
-
-    #set defaults and apply if needed
-    timeslider_args = list(pch = 21, 
-                          cex = 2, bg = "grey40", col = "grey20", lwd = 1)
-    
-    #update from ...
-    if(length(timeslider_inargs) > 0) timeslider_args[names(timeslider_inargs)] <- 
-                                        timeslider_inargs    
-    
-    # Plot slider along timeline at appropriate location
-    do.call(points, c(list(x=timeline_x_i, y=timeline_args$pos), 
-                      timeslider_args))
-   
-    
-    # Add fish positions
-    # get optional plot arguments that correspond with x
-    sub_dtc_args <- dtc_args[match(x$row_in, dtc_args$row_in), ] 
-    
-    do.call(points, c(list(x = x$longitude, y = x$latitude), 
-                      sub_dtc_args[ , !"row_in", with = FALSE]))
-
-    dev.off()
-  }
-
-  # order for plotting
-  data.table::setkey(work_proc_obj, grp_num)
-
-
-  if(preview){ grpn <- 1 } else {
-    # start progress bar
-    grpn <- data.table::uniqueN(work_proc_obj$grp)
-    if(show_progress) pb <- txtProgressBar(min = 0, max = grpn, style = 3)
-  }
-  
-  # call cust_plot witin data.table
-  work_proc_obj[grp_num <= grpn, 
-               {if(!preview & show_progress) setTxtProgressBar(pb, .GRP)
-                cust_plot(x = .SD, 
-                          .time_period = time_period, 
-                          .recs = recs, 
-                          .out_dir = out_dir,
-                          .background = background, 
-                          .background_xlim = background_xlim, 
-                          .background_ylim = background_ylim 
-                )}
-                , by = grp,
-                .SDcols = c("bin_timestamp", "longitude", "latitude",
-                  "record_type", "f_name", "grp", "row_in")]
-  
-  if(preview) { 
-    message("Preview frames written to\n ", out_dir) 
-  } else {
-    
-    if(show_progress) close(pb) 
-  
-    if(animate){
-      make_video(input_dir = out_dir, output = ani_name, overwrite = overwrite)
-    }
-    
-    if(frame_delete) {
-        unlink(file.path(out_dir, unique(work_proc_obj$f_name)))
-      } else {
-        message("Frames written to\n ", out_dir)
-      }      
-  }
-}
-=======
-#' Create an animated video of spatiotemporal path data
-#'
-#' Create a set of frames (png image files) showing geographic location data
-#' (e.g., detections of tagged fish or interpolated path data) at discrete points
-#' in time on top of a Great Lakes shapefile and optionally stitches frames into
-#' a video animation (mp4 file).
-#'
-#'
-#' @param proc_obj A data frame created by [interpolate_path()] function or a
-#'  data frame containing 'animal_id', 'bin_timestamp', 'latitude', 'longitude',
-#'  and 'record_type'
-#'
-#' @param recs An optional data frame containing at least four columns with
-#'  receiver 'deploy_lat', 'deploy_long', 'deploy_date_time', and
-#'  'recover_date_time'. Other columns in object will be ignored. Default column
-#'  names match GLATOS standard receiver location file (e.g.,
-#'  'GLATOS_receiverLocations_yyyymmdd.csv').
-#'
-#' @param out_dir A character string with file path to directory where individual
-#'  frames for animations will be written. Default is working directory.
-#'
-#' @param background_ylim Vector of two values specifying the min/max values for
-#'  y-scale of plot. Units are degrees.
-#'
-#' @param background_xlim Vector of two values specifying the min/max values for
-#'  x-scale of plot. Units are degrees.
-#'
-#' @param show_interpolated Boolean. Default (TRUE) include interpolated points.
-#'
-#' @param animate Boolean. Default (TRUE) creates video animation by calling
-#'  [make_video()] with `output = ani_name`. Default values are used for all
-#'  other arguments. See Details below.
-#'
-#' @param ani_name Character string with name and extension of animation output
-#'  video file. Full path is optional. If file name only (no path), then the
-#'  output video is written to 'out_dir' (same as images). To write to working
-#'  directory, use "./" prefix (e.g., `ani_name = "./animation.mp4"`. If
-#'  `animate = TRUE`, the path and filename are passed to [make_video()].
-#'
-#' @param frame_delete Boolean.  Default (`frame_delete = TRUE`) delete
-#'  individual image frames after animation is created
-#'
-#' @param overwrite Overwite the animation (output video) file if it already
-#'  exists. Default (`overwrite = FALSE`) prevents file from being overwritten
-#'  and will result in error if the file exists. Passed to [make_video()] if
-#'  `animate = TRUE`.
-#'
-#' @param tail_dur contains the duration (in same units as
-#'  `proc_obj$bin_timestamp`; see [interpolate_path()]) of trailing points in
-#'  each frame. Default value is 0 (no trailing points). A value of `Inf` will
-#'  show all points from start.
-#'
-#' @param preview write first frame only.  Useful for checking output before
-#'  processing large number of frames.  Default `preview = FALSE`
-#'
-#' @param bg_map A sf points, lines, or polygons object.  Spatial `sp` or `terra` objects
-#'  will be converted to `sf`.  Coordinate system of map must be latitude/longitude (WGS 84).
-#'
-#' @param show_progress Logical. Progress bar and status messages will be shown
-#'  if TRUE (default) and not shown if FALSE.
-#'
-#' @param ... Optional graphing parameters for customizing elements of fish
-#'  location points, receiver location points, timeline, and slider (moves along
-#'  the timeline). See also **Details** and **Note** sections.
-#'
-#' @details
-#'
-#' ***To customize fish location points (from `proc_obj`):*** Add any argument
-#' that can be passed to [points][graphics::points]. The following values will
-#' create the default plot:
-#' \itemize{
-#' \item{`cex:`}{ symbol size; default = 2}
-#' \item{`col:`}{ symbol color; default = "blue"}
-#' \item{`pch:`}{ symbol type; default = 16}
-#' }
-#'
-#' ***To customize receiver location points (from `recs`):*** Add prefix
-#' `recs.` to any argument that can be passed to [points][graphics::points]. The
-#' following values will create the default plot:
-#' \itemize{
-#' \item{`recs.cex:`}{ symbol size; default = 1.5}
-#' \item{`recs.pch:`}{ symbol type; default = 16}
-#' }
-#'
-#' ***To customize timeline:*** Add add prefix `timeline.` to any
-#' argument of [axis][graphics::axis].  Note all elements of the timeline except
-#' the sliding symbol (see 'slider' below) are created by a call to `axis`. The
-#' following values will create the default plot:
-#' \itemize{
-#' \item{`timeline.at:`}{ a sequence with locations of labels (with first
-#' and last being start and end) along x-axis; in units of longitude; by default
-#' this will center the timeline with five equally-spaced labels in the middle
-#' 80% of background_xlim.}
-#' \item{`timeline.pos:`}{ location along the y-axis; in units of latitude;
-#' by default this will place the timeline up from the bottom 6% of the range
-#' of `background_ylim`}
-#' \item{`timeline.labels:`}{ text used for labels; default =
-#' `format(labels, "\%Y-\%m-\%d")`, where labels are values of proc_obj$bin_timestamp}
-#' \item{`timeline.col:`}{ color of line; default = "grey70"}
-#' \item{`timeline.lwd:`}{ width of line; default = 20 times the aspect
-#' ratio of the plot device}
-#' \item{`timeline.cex.axis:`}{size of labels; default = 2}
-#' }
-#'
-#' ***To customize time slider (symbol that slides):*** Add prefix
-#' `timeline.` to any argument that can be passed to [points][graphics::points].
-#' The following values will create the default plot:
-#' \itemize{
-#' \item{`timeslider.bg:`}{ a single value with symbol bg color; default =
-#' "grey40"}
-#' \item{`timeslider.cex:`}{ a single value with symbol size; default = 2}
-#' \item{`timeslider.col:`}{ a single value with symbol type; default =
-#' "grey20"}
-#' \item{`timeslider.pch:`}{ a single value with symbol type; default = 21}
-#' }
-#'
-#' ***To customize parameters controlled by `par`:*** Add prefix
-#' `par.` to any argument that can be passed to [par][graphics::par]. Note that
-#' `par.mar` controls whitespace behind default timeslider. The following values
-#' will create the default plot:
-#' \itemize{
-#' \item{`par.oma`}{ plot outer margins; default = c(0,0,0,0)}
-#' \item{`par.mar`}{ plot inner margins; default = c(6,0,0,0)}
-#' }
-#'
-#' @details If `animate = TRUE` then the animation output file name (`ani_name`
-#'  argument) will be passed to the `output` argument in [make_video()]. Default
-#'  values for all other [make_video()] arguments will be used. Note that the
-#'  default frame rate is 24 frames per second (`framerate` argument in
-#'  [make_video()]), which will determine the total length (duration) of the
-#'  output video. For example, a video containing 240 images (frames) will run
-#'  for 10 seconds at these default parameters. Note that output video duration,
-#'  dimensions (size), and other ouput video characteristics can be modified by
-#'  calling [make_video()] directly. To do this, set `animate = FALSE` and then
-#'  use [make_video()] to create a video from the resulting set of images.
-#'
-#'
-#' @return Sequentially-numbered png files (one for each frame) and one mp4 file
-#'  will be written to `out_dir`.
-#'
-#' @author Todd Hayden, Tom Binder, Chris Holbrook
-#'
-#' @note
-#' *Customizing plot elements with input argument ``...``*
-#' The option to allow customization of plot elements with input argument `...`
-#' provides a great deal of flexibility, but users will need to be familiar with
-#' each associated graphics functions (e.g., [axis][graphics::axis] for timeline
-#' arguments). We expect that this will require some trial and error and that
-#' input argument `preview = TRUE` will be useful while exploring optional plot
-#' arguments.
-#'
-#'
-#' @examples
-#' \dontrun{
-#'
-#' # load detection data
-#' det_file <- system.file("extdata", "walleye_detections.csv",
-#'   package = "glatos"
-#' )
-#' dtc <- read_glatos_detections(det_file)
-#'
-#' # take a look
-#' head(dtc)
-#'
-#' # load receiver location data
-#' rec_file <- system.file("extdata",
-#'   "sample_receivers.csv",
-#'   package = "glatos"
-#' )
-#' recs <- read_glatos_receivers(rec_file)
-#'
-#' # call with defaults; linear interpolation
-#' pos1 <- interpolate_path(dtc)
-#'
-#' # make frames, preview the first frame
-#' myDir <- paste0(getwd(), "/frames1")
-#' make_frames(pos1, recs = recs, out_dir = myDir, preview = TRUE)
-#'
-#' # make frames but not animation
-#' myDir <- paste0(getwd(), "/frames2")
-#' make_frames(pos1, recs = recs, out_dir = myDir, animate = FALSE)
-#'
-#' # make sequential frames, and animate.  Make animation and frames.
-#' # change default color of fish markers to red and change marker and size.
-#'
-#' myDir <- paste0(getwd(), "/frames3")
-#' make_frames(pos1,
-#'   recs = recs, out_dir = myDir, animate = TRUE,
-#'   ani_name = "animation3.mp4", col = "red", pch = 16, cex = 3
-#' )
-#'
-#' # make sequential frames, animate, add 5-day tail
-#' myDir <- paste0(getwd(), "/frames4")
-#' make_frames(pos1,
-#'   recs = recs, out_dir = myDir, animate = TRUE,
-#'   ani_name = "animation4.mp4", tail_dur = 5
-#' )
-#'
-#' # make animation, remove frames.
-#' myDir <- paste0(getwd(), "/frames5")
-#' make_frames(pos1,
-#'   recs = recs, out_dir = myDir, animate = TRUE,
-#'   ani_name = "animation5.mp4", frame_delete = TRUE
-#' )
-#' }
-#'
-#' @export
-
-make_frames <- function(proc_obj, recs = NULL, out_dir = getwd(),
-                        background_ylim = c(41.3, 49.0),
-                        background_xlim = c(-92.45, -75.87),
-                        show_interpolated = TRUE, tail_dur = 0, animate = TRUE,
-                        ani_name = "animation.mp4", frame_delete = FALSE,
-                        overwrite = FALSE, preview = FALSE,
-                        bg_map = NULL, show_progress = TRUE, ...) {
-  # NOTE: As of glatos v 0.4.1, the package no longer uses the external program ffmpeg.  Input argument 'ffmpeg' has been removed"
-
-  # expand path to animation output file
-  # - place in same file as images (out_dir) if none specified
-  # - preserve "./" prefix if specified
-  if (animate) {
-    # is working directory specifically included by "."?
-    starts_with_dot <- grepl(pattern = "^\\.", ani_name)
-    if (!starts_with_dot) {
-      # includes path to a dir? (separate from out_dir?)
-      contains_dir <- dirname(ani_name) != "."
-      # if no dir, add out_dir (video in same dir as images)
-      if (!contains_dir) ani_name <- file.path(out_dir, ani_name)
-    }
-  }
-
-  # if overwrite = FALSE, check if animation output file exists
-  if (!overwrite & file.exists(ani_name)) {
-    stop("Operation aborted ",
-      "because output video file ",
-      "exists and 'overwrite = ",
-      "FALSE'.",
-      call. = FALSE
-    )
-  }
-
-  # Convert proc_obj and recs dataframes into data.table objects
-  work_proc_obj <- data.table::as.data.table(proc_obj)
-
-  # make column to identify original row to join with option plot arguments
-  work_proc_obj[, row_in := 1:.N]
-
-
-  # capture optional plot arguments passed via ellipses
-  #  and add original row indices to join on both
-  inargs <- list(...)
-  # set defaults and apply if needed
-  rcv_args <- list(pch = 16, cex = 1.5)
-  dtc_args <- list(pch = 16, col = "blue", cex = 2)
-
-  # identify and subset par arguments
-  par_inargs <- inargs[grepl("^par\\.", names(inargs))] # temporary
-  # identify and subset receiver point arguments
-  rcv_inargs <- inargs[grepl("^recs\\.", names(inargs))] # temporary
-  # identify and subset timeline arguments
-  timeline_inargs <- inargs[grepl("^timeline\\.", names(inargs))]
-  # identify and subset timeslider arguments
-  timeslider_inargs <- inargs[grepl("^timeslider\\.", names(inargs))]
-
-  # identify dtc input arguments
-  dtc_inarg_names <- setdiff(names(inargs), c(
-    names(par_inargs),
-    names(rcv_inargs),
-    names(timeline_inargs),
-    names(timeslider_inargs)
-  ))
-
-  # identify and subset detection point arguments
-  dtc_inargs <- inargs[dtc_inarg_names]
-  # strip argument names
-  names(par_inargs) <- gsub("^par\\.", "", names(par_inargs))
-  names(timeline_inargs) <- gsub("^timeline\\.", "", names(timeline_inargs))
-  names(timeslider_inargs) <- gsub("^timeslider\\.", "", names(timeslider_inargs))
-  names(rcv_inargs) <- gsub("^recs\\.", "", names(rcv_inargs))
-
-  # update from ...
-  if (length(rcv_inargs) > 0) rcv_args[names(rcv_inargs)] <- rcv_inargs
-  # update from ...
-  if (length(dtc_inargs) > 0) dtc_args[names(dtc_inargs)] <- dtc_inargs
-
-  # expand single rcv_args elements to equal number of rows in recs
-  if (!is.null(recs)) {
-    for (i in 1:length(rcv_args)) {
-      if (length(rcv_args[[i]] == 1)) {
-        rcv_args[[i]] <- rep(rcv_args[[i]], nrow(recs))
-      } else if (length(rcv_args[[i]]) != nrow(recs)) {
-        stop(paste0(
-          "Length of optional plot parameters pass via '...' ",
-          "must be 1 or equal to\n number of rows in input data."
-        ))
-      }
-    }
-  }
-
-  # expand single dtc_args elements to equal number of rows in work_proc_obj
-  for (i in 1:length(dtc_args)) {
-    if (length(dtc_args[[i]]) == 1) {
-      dtc_args[[i]] <- rep(dtc_args[[i]], nrow(work_proc_obj))
-    } else if (length(dtc_args[[i]]) != nrow(work_proc_obj)) {
-      stop(paste0(
-        "Length of optional plot parameters pass via '...' ",
-        "must be 1 or equal to\n number of rows in input data."
-      ))
-    }
-  }
-
-  # coerce to data.table and add original row index (for join to recs)
-  rcv_args <- data.table::as.data.table(rcv_args)
-  rcv_args[, row_in := 1:.N]
-  dtc_args <- data.table::as.data.table(dtc_args)
-  dtc_args[, row_in := 1:.N]
-
-
-  # set recs to data.table and remove receivers not recovered
-  if (!is.null(recs)) {
-    recs <- data.table::as.data.table(recs)
-
-    # make column to identify original row to join with option plot arguments
-    recs[, row_in := 1:.N]
-
-    # Remove receivers not recovered (records with NA in recover_date_time)
-    data.table::setkey(recs, recover_date_time)
-    recs <- recs[!list(NA_real_), c(
-      "station", "deploy_lat",
-      "deploy_long", "deploy_date_time",
-      "recover_date_time", "row_in"
-    )]
-  }
-
-
-  # Make output directory if it does not already exist
-  if (!dir.exists(out_dir)) dir.create(out_dir)
-
-  # extract time sequence for plotting
-  t_seq <- unique(work_proc_obj$bin_timestamp)
-
-
-  # make tails if needed
-  if (tail_dur == 0) {
-    #  Create group identifier for plotting
-    work_proc_obj[, grp := bin_timestamp]
-  } else {
-    # make tail groups if needed
-    dur <- work_proc_obj[, .(t_seq = sort(unique(bin_timestamp)))]
-    dur[, c("t_end", "t_grp") :=
-      list(
-        data.table::shift(t_seq,
-          type = "lag",
-          fill = min(t_seq), n = tail_dur
-        ),
-        1:nrow(dur)
-      )]
-
-    # group obs for tails
-    work_proc_obj[, t_end := bin_timestamp]
-    data.table::setkey(dur, t_end, t_seq)
-
-    # merge by overlap
-    work_proc_obj <- data.table::foverlaps(work_proc_obj, dur,
-      type = "within",
-      nomatch = 0L, by.x = c("bin_timestamp", "t_end")
-    )
-    work_proc_obj <- work_proc_obj[, c(
-      "animal_id", "t_seq", "latitude",
-      "longitude", "record_type", "row_in"
-    )]
-    data.table::setnames(work_proc_obj, c(
-      "animal_id", "bin_timestamp", "latitude",
-      "longitude", "record_type", "row_in"
-    ))
-    work_proc_obj[, grp := bin_timestamp]
-  }
-
-  # set rows in time order
-  data.table::setorder(work_proc_obj, bin_timestamp)
-
-  # create num group for later
-  work_proc_obj[, grp_num := .GRP, by = bin_timestamp]
-
-  # determine leading zeros needed by ffmpeg and add as new column
-  char <- paste0("%", 0, nchar((length(t_seq))), "d")
-  data.table::setkey(work_proc_obj, bin_timestamp)
-  work_proc_obj[, f_name := .GRP, by = grp]
-  work_proc_obj[, f_name := paste0(sprintf(char, f_name), ".png")]
-
-  # order data for plotting
-  data.table::setkey(work_proc_obj, bin_timestamp, animal_id, record_type)
-
-  # Load background (use example Great Lakes if null)
-  if (is.null(bg_map)) {
-    background <- great_lakes_polygon # example in glatos package
-  } else {
-    background <- bg_map
-
-    # convert to sf if sp::Spatial object
-    if (inherits(background, "Spatial")) {
-      background <- sf::st_as_sf(background)
-      message("Converted sp object to sf")
-    }
-
-    # convert to sf if map is terra::SpatVector object
-    if (inherits(background, "SpatVector")) {
-      background <- sf::st_as_sf(background)
-      message("Converted terra object to sf")
-    }
-
-    # convert to WGS 84 (EPSG 4326)
-    if (st_crs(background)$epsg != 4326) {
-      background <- sf::st_transform(background, 4326)
-      message("Converted background to long/lat (epsg: 4326) CRS")
-    }
-
-    # if x and y limits are equal to default, then set limits to extent of bg_map
-    # if x and y limits are not equal to default, then leave as specified in input arguments.
-    if (missing(background_ylim) | all(background_ylim == c(41.3, 49.0))) background_ylim <- as.numeric(st_bbox(bg_map)[c("ymin", "ymax")])
-    if (missing(background_xlim) | all(background_xlim == c(-92.45, -75.87))) background_xlim <- as.numeric(st_bbox(bg_map)[c("xmin", "xmax")])
-  }
-
-  # turn off interpolated points if show_interpolated = FALSE
-  if (!show_interpolated) {
-    work_proc_obj[record_type == "interpolated", latitude := NA]
-    work_proc_obj[record_type == "interpolated", longitude := NA]
-  }
-
-  # Calculate the duration of the animation for timeline
-  time_period <- range(work_proc_obj$bin_timestamp)
-
-  # define custom plot function
-  cust_plot <- function(x, .time_period, .recs, .out_dir, .background,
-                        .background_xlim, .background_ylim) {
-    # Calculate great circle distance in meters of x and y limits.
-    # needed to determine aspect ratio of the output
-
-    # old version, new below, needs tested
-    # linear_x = geosphere::distMeeus(c(.background_xlim[1], .background_ylim[1]),
-    #                                c(.background_xlim[2], .background_ylim[1]))
-    # linear_y = geosphere::distMeeus(c(.background_xlim[1], .background_ylim[1]),
-    #                                c(.background_xlim[1], .background_ylim[2]))
-
-    linear_x <- geodist::geodist_vec(
-      x1 = .background_xlim[1],
-      y1 = .background_ylim[1],
-      x2 = .background_xlim[2],
-      y2 = .background_ylim[1],
-      measure = "haversine"
-    )
-
-    linear_y <- geodist::geodist_vec(
-      x1 = .background_xlim[1],
-      y1 = .background_ylim[1],
-      x2 = .background_xlim[1],
-      y2 = .background_ylim[2],
-      measure = "haversine"
-    )
-
-    # aspect ratio of image
-    figRatio <- linear_y / linear_x
-
-    # calculate image height based on aspect ratio
-    height <- trunc(2000 * figRatio)
-
-    # plot GL outline and movement points
-    png(file.path(.out_dir, x$f_name[1]),
-      width = 2000,
-      height = ifelse(height %% 2 == 0, height, height + 1), units = "px",
-      pointsize = 22 * figRatio
-    )
-
-    # Plot background image
-    # Set bottom margin to plot timeline outside of plot window
-
-    # set defaults and apply if needed
-    par_args <- list(oma = c(0, 0, 0, 0), mar = c(6, 0, 0, 0), xpd = FALSE)
-    # update from defaults...
-    if (length(par_inargs) > 0) par_args[names(par_inargs)] <- par_inargs
-
-    do.call(par, par_args)
-
-    # Note this call was changed to sf?
-    plot(sf::st_geometry(.background),
-      ylim = c(.background_ylim),
-      xlim = c(.background_xlim),
-      axes = FALSE, lwd = 2 * figRatio, col = "white", bg = "gray74"
-    )
-
-    box(lwd = 3 * figRatio)
-
-    # Add receiver locations
-    if (!is.null(.recs)) {
-      # extract receivers in the water during plot interval
-      sub_recs <- .recs[deploy_date_time <= x$bin_timestamp[1] &
-        (recover_date_time >= x$bin_timestamp[1] & !is.na(recover_date_time))]
-
-      # get optional plot arguments that correspond with sub_recs
-      sub_rcv_args <- rcv_args[match(sub_recs$row_in, rcv_args$row_in), ]
-
-      # plot receivers; not do.call to include optional input arguments
-      do.call(points, c(
-        list(x = sub_recs$deploy_long, y = sub_recs$deploy_lat),
-        sub_rcv_args[, !"row_in", with = FALSE]
-      ))
-    }
-
-    # Add timeline
-    par(xpd = TRUE)
-
-    # Define timeline x and y location
-    xlim_diff <- diff(.background_xlim)
-    ylim_diff <- diff(.background_ylim)
-    timeline_y <- rep(.background_ylim[1] - (0.06 * ylim_diff), 2)
-    timeline_x <- c(
-      .background_xlim[1] + (0.10 * xlim_diff),
-      .background_xlim[2] - (0.10 * xlim_diff)
-    )
-
-    time_dur <- diff(as.numeric(.time_period))
-
-    # Add labels to timeline
-    labels <- seq(as.POSIXct(format(min(.time_period), "%Y-%m-%d")),
-      as.POSIXct(format(max(.time_period), "%Y-%m-%d")),
-      length.out = 5
-    )
-    labels_ticks <- as.POSIXct(format(labels, "%Y-%m-%d"), tz = "GMT")
-    ptime <- (as.numeric(labels_ticks) - as.numeric(min(.time_period))) / time_dur
-    labels_x <- timeline_x[1] + (diff(timeline_x) * ptime)
-
-    # set defaults and apply if needed
-    timeline_args <- list(
-      side = 1, at = labels_x, pos = timeline_y[1],
-      labels = format(labels, "%Y-%m-%d"), col = "grey70",
-      lwd = 20 * figRatio, lend = 0, lwd.ticks = NA,
-      col.ticks = 1, cex.axis = 2, padj = 0.5
-    )
-
-    # update from ...
-    if (length(timeline_inargs) > 0) {
-      timeline_args[names(timeline_inargs)] <-
-        timeline_inargs
-    }
-
-    do.call(axis, timeline_args)
-
-
-    # Update timeline
-    ptime <- (as.numeric(x[1, "grp"]) - as.numeric(min(.time_period))) / time_dur
-
-    # Proportion of timeline elapsed
-    timeline_x_i <- timeline_x[1] + diff(timeline_x) * ptime
-
-    # set defaults and apply if needed
-    timeslider_args <- list(
-      pch = 21,
-      cex = 2, bg = "grey40", col = "grey20", lwd = 1
-    )
-
-    # update from ...
-    if (length(timeslider_inargs) > 0) {
-      timeslider_args[names(timeslider_inargs)] <-
-        timeslider_inargs
-    }
-
-    # Plot slider along timeline at appropriate location
-    do.call(points, c(
-      list(x = timeline_x_i, y = timeline_args$pos),
-      timeslider_args
-    ))
-
-
-    # Add fish positions
-    # get optional plot arguments that correspond with x
-    sub_dtc_args <- dtc_args[match(x$row_in, dtc_args$row_in), ]
-
-    do.call(points, c(
-      list(x = x$longitude, y = x$latitude),
-      sub_dtc_args[, !"row_in", with = FALSE]
-    ))
-
-    dev.off()
-  }
-
-  # order for plotting
-  data.table::setkey(work_proc_obj, grp_num)
-
-
-  if (preview) {
-    grpn <- 1
-  } else {
-    # start progress bar
-    grpn <- data.table::uniqueN(work_proc_obj$grp)
-    if (show_progress) pb <- txtProgressBar(min = 0, max = grpn, style = 3)
-  }
-
-  # call cust_plot witin data.table
-  work_proc_obj[grp_num <= grpn,
-    {
-      if (!preview & show_progress) setTxtProgressBar(pb, .GRP)
-      cust_plot(
-        x = .SD,
-        .time_period = time_period,
-        .recs = recs,
-        .out_dir = out_dir,
-        .background = background,
-        .background_xlim = background_xlim,
-        .background_ylim = background_ylim
-      )
-    },
-    by = grp,
-    .SDcols = c(
-      "bin_timestamp", "longitude", "latitude",
-      "record_type", "f_name", "grp", "row_in"
-    )
-  ]
-
-  if (preview) {
-    message("Preview frames written to\n ", out_dir)
-  } else {
-    if (show_progress) close(pb)
-
-    if (animate) {
-      make_video(input_dir = out_dir, output = ani_name, overwrite = overwrite)
-    }
-
-    if (frame_delete) {
-      unlink(file.path(out_dir, unique(work_proc_obj$f_name)))
-    } else {
-      message("Frames written to\n ", out_dir)
-    }
-  }
-}
->>>>>>> 8c1e2383
+#' Create an animated video of spatiotemporal path data
+#'
+#' Create a set of frames (png image files) showing geographic location data
+#' (e.g., detections of tagged fish or interpolated path data) at discrete points
+#' in time on top of a Great Lakes shapefile and optionally stitches frames into
+#' a video animation (mp4 file).
+#'
+#'
+#' @param proc_obj A data frame created by [interpolate_path()] function or a
+#'  data frame containing 'animal_id', 'bin_timestamp', 'latitude', 'longitude',
+#'  and 'record_type'
+#'
+#' @param recs An optional data frame containing at least four columns with
+#'  receiver 'deploy_lat', 'deploy_long', 'deploy_date_time', and
+#'  'recover_date_time'. Other columns in object will be ignored. Default column
+#'  names match GLATOS standard receiver location file (e.g.,
+#'  'GLATOS_receiverLocations_yyyymmdd.csv').
+#'
+#' @param out_dir A character string with file path to directory where individual
+#'  frames for animations will be written. Default is working directory.
+#'
+#' @param background_ylim Vector of two values specifying the min/max values for
+#'  y-scale of plot. Units are degrees.
+#'
+#' @param background_xlim Vector of two values specifying the min/max values for
+#'  x-scale of plot. Units are degrees.
+#'
+#' @param show_interpolated Boolean. Default (TRUE) include interpolated points.
+#'
+#' @param animate Boolean. Default (TRUE) creates video animation by calling
+#'  [make_video()] with `output = ani_name`. Default values are used for all
+#'  other arguments. See Details below.
+#'
+#' @param ani_name Character string with name and extension of animation output
+#'  video file. Full path is optional. If file name only (no path), then the
+#'  output video is written to 'out_dir' (same as images). To write to working
+#'  directory, use "./" prefix (e.g., `ani_name = "./animation.mp4"`. If
+#'  `animate = TRUE`, the path and filename are passed to [make_video()].
+#'
+#' @param frame_delete Boolean.  Default (`frame_delete = TRUE`) delete
+#'  individual image frames after animation is created
+#'
+#' @param overwrite Overwite the animation (output video) file if it already
+#'  exists. Default (`overwrite = FALSE`) prevents file from being overwritten
+#'  and will result in error if the file exists. Passed to [make_video()] if
+#'  `animate = TRUE`.
+#'
+#' @param tail_dur contains the duration (in same units as
+#'  `proc_obj$bin_timestamp`; see [interpolate_path()]) of trailing points in
+#'  each frame. Default value is 0 (no trailing points). A value of `Inf` will
+#'  show all points from start.
+#'
+#' @param preview write first frame only.  Useful for checking output before
+#'  processing large number of frames.  Default `preview = FALSE`
+#'
+#' @param bg_map A sf points, lines, or polygons object.  Spatial `sp` or `terra` objects
+#'  will be converted to `sf`.  Coordinate system of map must be latitude/longitude (WGS 84).
+#'
+#' @param show_progress Logical. Progress bar and status messages will be shown
+#'  if TRUE (default) and not shown if FALSE.
+#'
+#' @param ... Optional graphing parameters for customizing elements of fish
+#'  location points, receiver location points, timeline, and slider (moves along
+#'  the timeline). See also **Details** and **Note** sections.
+#'
+#' @details
+#'
+#' ***To customize fish location points (from `proc_obj`):*** Add any argument
+#' that can be passed to [points][graphics::points]. The following values will
+#' create the default plot:
+#' \itemize{
+#' \item{`cex:`}{ symbol size; default = 2}
+#' \item{`col:`}{ symbol color; default = "blue"}
+#' \item{`pch:`}{ symbol type; default = 16}
+#' }
+#'
+#' ***To customize receiver location points (from `recs`):*** Add prefix
+#' `recs.` to any argument that can be passed to [points][graphics::points]. The
+#' following values will create the default plot:
+#' \itemize{
+#' \item{`recs.cex:`}{ symbol size; default = 1.5}
+#' \item{`recs.pch:`}{ symbol type; default = 16}
+#' }
+#'
+#' ***To customize timeline:*** Add add prefix `timeline.` to any
+#' argument of [axis][graphics::axis].  Note all elements of the timeline except
+#' the sliding symbol (see 'slider' below) are created by a call to `axis`. The
+#' following values will create the default plot:
+#' \itemize{
+#' \item{`timeline.at:`}{ a sequence with locations of labels (with first
+#' and last being start and end) along x-axis; in units of longitude; by default
+#' this will center the timeline with five equally-spaced labels in the middle
+#' 80% of background_xlim.}
+#' \item{`timeline.pos:`}{ location along the y-axis; in units of latitude;
+#' by default this will place the timeline up from the bottom 6% of the range
+#' of `background_ylim`}
+#' \item{`timeline.labels:`}{ text used for labels; default =
+#' `format(labels, "\%Y-\%m-\%d")`, where labels are values of proc_obj$bin_timestamp}
+#' \item{`timeline.col:`}{ color of line; default = "grey70"}
+#' \item{`timeline.lwd:`}{ width of line; default = 20 times the aspect
+#' ratio of the plot device}
+#' \item{`timeline.cex.axis:`}{size of labels; default = 2}
+#' }
+#'
+#' ***To customize time slider (symbol that slides):*** Add prefix
+#' `timeline.` to any argument that can be passed to [points][graphics::points].
+#' The following values will create the default plot:
+#' \itemize{
+#' \item{`timeslider.bg:`}{ a single value with symbol bg color; default =
+#' "grey40"}
+#' \item{`timeslider.cex:`}{ a single value with symbol size; default = 2}
+#' \item{`timeslider.col:`}{ a single value with symbol type; default =
+#' "grey20"}
+#' \item{`timeslider.pch:`}{ a single value with symbol type; default = 21}
+#' }
+#'
+#' ***To customize parameters controlled by `par`:*** Add prefix
+#' `par.` to any argument that can be passed to [par][graphics::par]. Note that
+#' `par.mar` controls whitespace behind default timeslider. The following values
+#' will create the default plot:
+#' \itemize{
+#' \item{`par.oma`}{ plot outer margins; default = c(0,0,0,0)}
+#' \item{`par.mar`}{ plot inner margins; default = c(6,0,0,0)}
+#' }
+#'
+#' @details If `animate = TRUE` then the animation output file name (`ani_name`
+#'  argument) will be passed to the `output` argument in [make_video()]. Default
+#'  values for all other [make_video()] arguments will be used. Note that the
+#'  default frame rate is 24 frames per second (`framerate` argument in
+#'  [make_video()]), which will determine the total length (duration) of the
+#'  output video. For example, a video containing 240 images (frames) will run
+#'  for 10 seconds at these default parameters. Note that output video duration,
+#'  dimensions (size), and other ouput video characteristics can be modified by
+#'  calling [make_video()] directly. To do this, set `animate = FALSE` and then
+#'  use [make_video()] to create a video from the resulting set of images.
+#'
+#'
+#' @return Sequentially-numbered png files (one for each frame) and one mp4 file
+#'  will be written to `out_dir`.
+#'
+#' @author Todd Hayden, Tom Binder, Chris Holbrook
+#'
+#' @note
+#' *Customizing plot elements with input argument ``...``*
+#' The option to allow customization of plot elements with input argument `...`
+#' provides a great deal of flexibility, but users will need to be familiar with
+#' each associated graphics functions (e.g., [axis][graphics::axis] for timeline
+#' arguments). We expect that this will require some trial and error and that
+#' input argument `preview = TRUE` will be useful while exploring optional plot
+#' arguments.
+#'
+#'
+#' @examples
+#' \dontrun{
+#'
+#' # load detection data
+#' det_file <- system.file("extdata", "walleye_detections.csv",
+#'   package = "glatos"
+#' )
+#' dtc <- read_glatos_detections(det_file)
+#'
+#' # take a look
+#' head(dtc)
+#'
+#' # load receiver location data
+#' rec_file <- system.file("extdata",
+#'   "sample_receivers.csv",
+#'   package = "glatos"
+#' )
+#' recs <- read_glatos_receivers(rec_file)
+#'
+#' # call with defaults; linear interpolation
+#' pos1 <- interpolate_path(dtc)
+#'
+#' # make frames, preview the first frame
+#' myDir <- paste0(getwd(), "/frames1")
+#' make_frames(pos1, recs = recs, out_dir = myDir, preview = TRUE)
+#'
+#' # make frames but not animation
+#' myDir <- paste0(getwd(), "/frames2")
+#' make_frames(pos1, recs = recs, out_dir = myDir, animate = FALSE)
+#'
+#' # make sequential frames, and animate.  Make animation and frames.
+#' # change default color of fish markers to red and change marker and size.
+#'
+#' myDir <- paste0(getwd(), "/frames3")
+#' make_frames(pos1,
+#'   recs = recs, out_dir = myDir, animate = TRUE,
+#'   ani_name = "animation3.mp4", col = "red", pch = 16, cex = 3
+#' )
+#'
+#' # make sequential frames, animate, add 5-day tail
+#' myDir <- paste0(getwd(), "/frames4")
+#' make_frames(pos1,
+#'   recs = recs, out_dir = myDir, animate = TRUE,
+#'   ani_name = "animation4.mp4", tail_dur = 5
+#' )
+#'
+#' # make animation, remove frames.
+#' myDir <- paste0(getwd(), "/frames5")
+#' make_frames(pos1,
+#'   recs = recs, out_dir = myDir, animate = TRUE,
+#'   ani_name = "animation5.mp4", frame_delete = TRUE
+#' )
+#' }
+#'
+#' @export
+
+make_frames <- function(proc_obj, recs = NULL, out_dir = getwd(),
+                        background_ylim = c(41.3, 49.0),
+                        background_xlim = c(-92.45, -75.87),
+                        show_interpolated = TRUE, tail_dur = 0, animate = TRUE,
+                        ani_name = "animation.mp4", frame_delete = FALSE,
+                        overwrite = FALSE, preview = FALSE,
+                        bg_map = NULL, show_progress = TRUE, ...) {
+  # NOTE: As of glatos v 0.4.1, the package no longer uses the external program ffmpeg.  Input argument 'ffmpeg' has been removed"
+
+  # expand path to animation output file
+  # - place in same file as images (out_dir) if none specified
+  # - preserve "./" prefix if specified
+  if (animate) {
+    # is working directory specifically included by "."?
+    starts_with_dot <- grepl(pattern = "^\\.", ani_name)
+    if (!starts_with_dot) {
+      # includes path to a dir? (separate from out_dir?)
+      contains_dir <- dirname(ani_name) != "."
+      # if no dir, add out_dir (video in same dir as images)
+      if (!contains_dir) ani_name <- file.path(out_dir, ani_name)
+    }
+  }
+
+  # if overwrite = FALSE, check if animation output file exists
+  if (!overwrite & file.exists(ani_name)) {
+    stop("Operation aborted ",
+      "because output video file ",
+      "exists and 'overwrite = ",
+      "FALSE'.",
+      call. = FALSE
+    )
+  }
+
+  # Convert proc_obj and recs dataframes into data.table objects
+  work_proc_obj <- data.table::as.data.table(proc_obj)
+
+  # make column to identify original row to join with option plot arguments
+  work_proc_obj[, row_in := 1:.N]
+
+
+  # capture optional plot arguments passed via ellipses
+  #  and add original row indices to join on both
+  inargs <- list(...)
+  # set defaults and apply if needed
+  rcv_args <- list(pch = 16, cex = 1.5)
+  dtc_args <- list(pch = 16, col = "blue", cex = 2)
+
+  # identify and subset par arguments
+  par_inargs <- inargs[grepl("^par\\.", names(inargs))] # temporary
+  # identify and subset receiver point arguments
+  rcv_inargs <- inargs[grepl("^recs\\.", names(inargs))] # temporary
+  # identify and subset timeline arguments
+  timeline_inargs <- inargs[grepl("^timeline\\.", names(inargs))]
+  # identify and subset timeslider arguments
+  timeslider_inargs <- inargs[grepl("^timeslider\\.", names(inargs))]
+
+  # identify dtc input arguments
+  dtc_inarg_names <- setdiff(names(inargs), c(
+    names(par_inargs),
+    names(rcv_inargs),
+    names(timeline_inargs),
+    names(timeslider_inargs)
+  ))
+
+  # identify and subset detection point arguments
+  dtc_inargs <- inargs[dtc_inarg_names]
+  # strip argument names
+  names(par_inargs) <- gsub("^par\\.", "", names(par_inargs))
+  names(timeline_inargs) <- gsub("^timeline\\.", "", names(timeline_inargs))
+  names(timeslider_inargs) <- gsub("^timeslider\\.", "", names(timeslider_inargs))
+  names(rcv_inargs) <- gsub("^recs\\.", "", names(rcv_inargs))
+
+  # update from ...
+  if (length(rcv_inargs) > 0) rcv_args[names(rcv_inargs)] <- rcv_inargs
+  # update from ...
+  if (length(dtc_inargs) > 0) dtc_args[names(dtc_inargs)] <- dtc_inargs
+
+  # expand single rcv_args elements to equal number of rows in recs
+  if (!is.null(recs)) {
+    for (i in 1:length(rcv_args)) {
+      if (length(rcv_args[[i]] == 1)) {
+        rcv_args[[i]] <- rep(rcv_args[[i]], nrow(recs))
+      } else if (length(rcv_args[[i]]) != nrow(recs)) {
+        stop(paste0(
+          "Length of optional plot parameters pass via '...' ",
+          "must be 1 or equal to\n number of rows in input data."
+        ))
+      }
+    }
+  }
+
+  # expand single dtc_args elements to equal number of rows in work_proc_obj
+  for (i in 1:length(dtc_args)) {
+    if (length(dtc_args[[i]]) == 1) {
+      dtc_args[[i]] <- rep(dtc_args[[i]], nrow(work_proc_obj))
+    } else if (length(dtc_args[[i]]) != nrow(work_proc_obj)) {
+      stop(paste0(
+        "Length of optional plot parameters pass via '...' ",
+        "must be 1 or equal to\n number of rows in input data."
+      ))
+    }
+  }
+
+  # coerce to data.table and add original row index (for join to recs)
+  rcv_args <- data.table::as.data.table(rcv_args)
+  rcv_args[, row_in := 1:.N]
+  dtc_args <- data.table::as.data.table(dtc_args)
+  dtc_args[, row_in := 1:.N]
+
+
+  # set recs to data.table and remove receivers not recovered
+  if (!is.null(recs)) {
+    recs <- data.table::as.data.table(recs)
+
+    # make column to identify original row to join with option plot arguments
+    recs[, row_in := 1:.N]
+
+    # Remove receivers not recovered (records with NA in recover_date_time)
+    data.table::setkey(recs, recover_date_time)
+    recs <- recs[!list(NA_real_), c(
+      "station", "deploy_lat",
+      "deploy_long", "deploy_date_time",
+      "recover_date_time", "row_in"
+    )]
+  }
+
+
+  # Make output directory if it does not already exist
+  if (!dir.exists(out_dir)) dir.create(out_dir)
+
+  # extract time sequence for plotting
+  t_seq <- unique(work_proc_obj$bin_timestamp)
+
+
+  # make tails if needed
+  if (tail_dur == 0) {
+    #  Create group identifier for plotting
+    work_proc_obj[, grp := bin_timestamp]
+  } else {
+    # make tail groups if needed
+    dur <- work_proc_obj[, .(t_seq = sort(unique(bin_timestamp)))]
+    dur[, c("t_end", "t_grp") :=
+      list(
+        data.table::shift(t_seq,
+          type = "lag",
+          fill = min(t_seq), n = tail_dur
+        ),
+        1:nrow(dur)
+      )]
+
+    # group obs for tails
+    work_proc_obj[, t_end := bin_timestamp]
+    data.table::setkey(dur, t_end, t_seq)
+
+    # merge by overlap
+    work_proc_obj <- data.table::foverlaps(work_proc_obj, dur,
+      type = "within",
+      nomatch = 0L, by.x = c("bin_timestamp", "t_end")
+    )
+    work_proc_obj <- work_proc_obj[, c(
+      "animal_id", "t_seq", "latitude",
+      "longitude", "record_type", "row_in"
+    )]
+    data.table::setnames(work_proc_obj, c(
+      "animal_id", "bin_timestamp", "latitude",
+      "longitude", "record_type", "row_in"
+    ))
+    work_proc_obj[, grp := bin_timestamp]
+  }
+
+  # set rows in time order
+  data.table::setorder(work_proc_obj, bin_timestamp)
+
+  # create num group for later
+  work_proc_obj[, grp_num := .GRP, by = bin_timestamp]
+
+  # determine leading zeros needed by ffmpeg and add as new column
+  char <- paste0("%", 0, nchar((length(t_seq))), "d")
+  data.table::setkey(work_proc_obj, bin_timestamp)
+  work_proc_obj[, f_name := .GRP, by = grp]
+  work_proc_obj[, f_name := paste0(sprintf(char, f_name), ".png")]
+
+  # order data for plotting
+  data.table::setkey(work_proc_obj, bin_timestamp, animal_id, record_type)
+
+  # Load background (use example Great Lakes if null)
+  if (is.null(bg_map)) {
+    background <- great_lakes_polygon # example in glatos package
+  } else {
+    background <- bg_map
+
+    # convert to sf if sp::Spatial object
+    if (inherits(background, "Spatial")) {
+      background <- sf::st_as_sf(background)
+      message("Converted sp object to sf")
+    }
+
+    # convert to sf if map is terra::SpatVector object
+    if (inherits(background, "SpatVector")) {
+      background <- sf::st_as_sf(background)
+      message("Converted terra object to sf")
+    }
+
+    # convert to WGS 84 (EPSG 4326)
+    if (sf::st_crs(background)$epsg != 4326) {
+      background <- sf::st_transform(background, 4326)
+      message("Converted background to long/lat (epsg: 4326) CRS")
+    }
+
+    # if x and y limits are equal to default, then set limits to extent of bg_map
+    # if x and y limits are not equal to default, then leave as specified in input arguments.
+    if (missing(background_ylim) | all(background_ylim == c(41.3, 49.0))) 
+      background_ylim <- as.numeric(sf::st_bbox(bg_map)[c("ymin", "ymax")])
+    
+    if (missing(background_xlim) | all(background_xlim == c(-92.45, -75.87))) 
+      background_xlim <- as.numeric(sf::st_bbox(bg_map)[c("xmin", "xmax")])
+  }
+
+  # turn off interpolated points if show_interpolated = FALSE
+  if (!show_interpolated) {
+    work_proc_obj[record_type == "interpolated", latitude := NA]
+    work_proc_obj[record_type == "interpolated", longitude := NA]
+  }
+
+  # Calculate the duration of the animation for timeline
+  time_period <- range(work_proc_obj$bin_timestamp)
+
+  # define custom plot function
+  cust_plot <- function(x, .time_period, .recs, .out_dir, .background,
+                        .background_xlim, .background_ylim) {
+    # Calculate great circle distance in meters of x and y limits.
+    # needed to determine aspect ratio of the output
+
+    # old version, new below, needs tested
+    # linear_x = geosphere::distMeeus(c(.background_xlim[1], .background_ylim[1]),
+    #                                c(.background_xlim[2], .background_ylim[1]))
+    # linear_y = geosphere::distMeeus(c(.background_xlim[1], .background_ylim[1]),
+    #                                c(.background_xlim[1], .background_ylim[2]))
+
+    linear_x <- geodist::geodist_vec(
+      x1 = .background_xlim[1],
+      y1 = .background_ylim[1],
+      x2 = .background_xlim[2],
+      y2 = .background_ylim[1],
+      measure = "haversine"
+    )
+
+    linear_y <- geodist::geodist_vec(
+      x1 = .background_xlim[1],
+      y1 = .background_ylim[1],
+      x2 = .background_xlim[1],
+      y2 = .background_ylim[2],
+      measure = "haversine"
+    )
+
+    # aspect ratio of image
+    figRatio <- linear_y / linear_x
+
+    # calculate image height based on aspect ratio
+    height <- trunc(2000 * figRatio)
+
+    # plot GL outline and movement points
+    png(file.path(.out_dir, x$f_name[1]),
+      width = 2000,
+      height = ifelse(height %% 2 == 0, height, height + 1), units = "px",
+      pointsize = 22 * figRatio
+    )
+
+    # Plot background image
+    # Set bottom margin to plot timeline outside of plot window
+
+    # set defaults and apply if needed
+    par_args <- list(oma = c(0, 0, 0, 0), mar = c(6, 0, 0, 0), xpd = FALSE)
+    # update from defaults...
+    if (length(par_inargs) > 0) par_args[names(par_inargs)] <- par_inargs
+
+    do.call(par, par_args)
+
+    # Note this call was changed to sf?
+    plot(sf::st_geometry(.background),
+      ylim = c(.background_ylim),
+      xlim = c(.background_xlim),
+      axes = FALSE, lwd = 2 * figRatio, col = "white", bg = "gray74"
+    )
+
+    box(lwd = 3 * figRatio)
+
+    # Add receiver locations
+    if (!is.null(.recs)) {
+      # extract receivers in the water during plot interval
+      sub_recs <- .recs[deploy_date_time <= x$bin_timestamp[1] &
+        (recover_date_time >= x$bin_timestamp[1] & !is.na(recover_date_time))]
+
+      # get optional plot arguments that correspond with sub_recs
+      sub_rcv_args <- rcv_args[match(sub_recs$row_in, rcv_args$row_in), ]
+
+      # plot receivers; not do.call to include optional input arguments
+      do.call(points, c(
+        list(x = sub_recs$deploy_long, y = sub_recs$deploy_lat),
+        sub_rcv_args[, !"row_in", with = FALSE]
+      ))
+    }
+
+    # Add timeline
+    par(xpd = TRUE)
+
+    # Define timeline x and y location
+    xlim_diff <- diff(.background_xlim)
+    ylim_diff <- diff(.background_ylim)
+    timeline_y <- rep(.background_ylim[1] - (0.06 * ylim_diff), 2)
+    timeline_x <- c(
+      .background_xlim[1] + (0.10 * xlim_diff),
+      .background_xlim[2] - (0.10 * xlim_diff)
+    )
+
+    time_dur <- diff(as.numeric(.time_period))
+
+    # Add labels to timeline
+    labels <- seq(as.POSIXct(format(min(.time_period), "%Y-%m-%d")),
+      as.POSIXct(format(max(.time_period), "%Y-%m-%d")),
+      length.out = 5
+    )
+    labels_ticks <- as.POSIXct(format(labels, "%Y-%m-%d"), tz = "GMT")
+    ptime <- (as.numeric(labels_ticks) - as.numeric(min(.time_period))) / time_dur
+    labels_x <- timeline_x[1] + (diff(timeline_x) * ptime)
+
+    # set defaults and apply if needed
+    timeline_args <- list(
+      side = 1, at = labels_x, pos = timeline_y[1],
+      labels = format(labels, "%Y-%m-%d"), col = "grey70",
+      lwd = 20 * figRatio, lend = 0, lwd.ticks = NA,
+      col.ticks = 1, cex.axis = 2, padj = 0.5
+    )
+
+    # update from ...
+    if (length(timeline_inargs) > 0) {
+      timeline_args[names(timeline_inargs)] <-
+        timeline_inargs
+    }
+
+    do.call(axis, timeline_args)
+
+
+    # Update timeline
+    ptime <- (as.numeric(x[1, "grp"]) - as.numeric(min(.time_period))) / time_dur
+
+    # Proportion of timeline elapsed
+    timeline_x_i <- timeline_x[1] + diff(timeline_x) * ptime
+
+    # set defaults and apply if needed
+    timeslider_args <- list(
+      pch = 21,
+      cex = 2, bg = "grey40", col = "grey20", lwd = 1
+    )
+
+    # update from ...
+    if (length(timeslider_inargs) > 0) {
+      timeslider_args[names(timeslider_inargs)] <-
+        timeslider_inargs
+    }
+
+    # Plot slider along timeline at appropriate location
+    do.call(points, c(
+      list(x = timeline_x_i, y = timeline_args$pos),
+      timeslider_args
+    ))
+
+
+    # Add fish positions
+    # get optional plot arguments that correspond with x
+    sub_dtc_args <- dtc_args[match(x$row_in, dtc_args$row_in), ]
+
+    do.call(points, c(
+      list(x = x$longitude, y = x$latitude),
+      sub_dtc_args[, !"row_in", with = FALSE]
+    ))
+
+    dev.off()
+  }
+
+  # order for plotting
+  data.table::setkey(work_proc_obj, grp_num)
+
+
+  if (preview) {
+    grpn <- 1
+  } else {
+    # start progress bar
+    grpn <- data.table::uniqueN(work_proc_obj$grp)
+    if (show_progress) pb <- txtProgressBar(min = 0, max = grpn, style = 3)
+  }
+
+  # call cust_plot witin data.table
+  work_proc_obj[grp_num <= grpn,
+    {
+      if (!preview & show_progress) setTxtProgressBar(pb, .GRP)
+      cust_plot(
+        x = .SD,
+        .time_period = time_period,
+        .recs = recs,
+        .out_dir = out_dir,
+        .background = background,
+        .background_xlim = background_xlim,
+        .background_ylim = background_ylim
+      )
+    },
+    by = grp,
+    .SDcols = c(
+      "bin_timestamp", "longitude", "latitude",
+      "record_type", "f_name", "grp", "row_in"
+    )
+  ]
+
+  if (preview) {
+    message("Preview frames written to\n ", out_dir)
+  } else {
+    if (show_progress) close(pb)
+
+    if (animate) {
+      make_video(input_dir = out_dir, output = ani_name, overwrite = overwrite)
+    }
+
+    if (frame_delete) {
+      unlink(file.path(out_dir, unique(work_proc_obj$f_name)))
+    } else {
+      message("Frames written to\n ", out_dir)
+    }
+  }
+}