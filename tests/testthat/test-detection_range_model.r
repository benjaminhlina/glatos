--- conflicted
+++ resolved
@@ -11,11 +11,8 @@
     model_frame = "data_frame",
     summary_stats = TRUE
   )
-<<<<<<< HEAD
+
   expect_warning(m)
-=======
-
->>>>>>> 1b976347
   expect_equal(m$distance, expected = 371)
   expect_equal(m$chi_square, expected = 1304, tolerance = 0.01)
   expect_equal(m$pgof, expected = 4.20e-281, tolerance = 0.01)
